package sdk

import (
	"fmt"
	"github.com/brevis-network/brevis-sdk/common/utils"
	"github.com/celer-network/zk-utils/circuits/gadgets/keccak"
	"github.com/consensys/gnark-crypto/ecc"
	"github.com/consensys/gnark/frontend"
	"github.com/consensys/gnark/std/hash/mimc"
	"github.com/consensys/gnark/test"
)

type AppCircuit interface {
	Define(api *CircuitAPI, in DataInput) error
	Allocate() (maxReceipts, maxStorage, maxTransactions int)
}

type HostCircuit struct {
	api frontend.API

	Input CircuitInput
	guest AppCircuit `gnark:"-"`
}

func NewHostCircuit(in CircuitInput, guest AppCircuit) *HostCircuit {
	return &HostCircuit{
		Input: in,
		guest: guest,
	}
}

func (c *HostCircuit) Define(gapi frontend.API) error {
	c.api = gapi
	api := NewCircuitAPI(gapi)
	err := c.commitInput()
	if err != nil {
		return err
	}
<<<<<<< HEAD
	err = c.guest.Define(api, c.Input.Data)
=======
	err = c.guest.Define(api, c.Input.DataInput)
>>>>>>> 82891fa5
	if err != nil {
		return fmt.Errorf("error building user-defined circuit %s", err.Error())
	}
	outputCommit := c.commitOutput(api.output)
	dryRunOutputCommit = outputCommit
	gapi.AssertIsEqual(outputCommit[0], c.Input.OutputCommitment[0])
	gapi.AssertIsEqual(outputCommit[1], c.Input.OutputCommitment[1])
	return nil
}

func (c *HostCircuit) commitInput() error {
	err := c.validateInput()
	if err != nil {
		return fmt.Errorf("invalid witness assignment: %s", err.Error())
	}
	hasher, err := mimc.NewMiMC(c.api)
	if err != nil {
		return fmt.Errorf("error creating mimc hasher instance: %s", err.Error())
	}
	hashOrZero := func(toggle frontend.Variable, vs []frontend.Variable) frontend.Variable {
		hasher.Write(vs...)
		sum := hasher.Sum()
		hasher.Reset()
		h := c.api.Select(toggle, sum, 0)
		return h
	}

	var inputCommits []frontend.Variable
	receipts := c.Input.Data.Receipts
	for i, receipt := range receipts.Raw {
		packed := receipt.pack(c.api)
		inputCommits = append(inputCommits, hashOrZero(receipts.Toggles[i].Val, packed))
	}
	storage := c.Input.Data.StorageSlots
	for i, slot := range storage.Raw {
		packed := slot.pack(c.api)
		inputCommits = append(inputCommits, hashOrZero(storage.Toggles[i].Val, packed))
	}
	txs := c.Input.Data.Transactions
	for i, tx := range txs.Raw {
		packed := tx.pack(c.api)
		inputCommits = append(inputCommits, hashOrZero(txs.Toggles[i].Val, packed))
	}

	// adding constraint for input commitments (both effective commitments and dummies)
	for i := 0; i < c.dataLen(); i++ {
		c.api.AssertIsEqual(c.Input.InputCommitments[i], inputCommits[i])
	}

	toggles := c.Input.Toggles()
	// sanity check, this shouldn't happen
	if len(toggles) != NumMaxDataPoints {
		panic(fmt.Errorf("toggles len %d != NumMaxDataPoints %d", len(toggles), NumMaxDataPoints))
	}

	packed := packBitsToFr(c.api, toggles.Values())
	hasher.Write(packed...)
	togglesCommit := hasher.Sum()
	c.api.AssertIsEqual(togglesCommit, c.Input.TogglesCommitment)

<<<<<<< HEAD
	//assertInputUniqueness(c.g, c.Input.InputCommitments)
=======
	assertUnique(c.api, c.Input.InputCommitments)
>>>>>>> 82891fa5

	return nil
}

// Asserts that in the sorted list of inputs, each element is different from its
// next element. Zeros are not checked.
func assertUnique(api frontend.API, in []frontend.Variable) {
	if len(in) < 2 {
		return // no need to check uniqueness
	}
<<<<<<< HEAD
	multicommit.WithCommitment(api, func(api frontend.API, gamma frontend.Variable) error {
		sorted, err := api.Compiler().NewHint(SortHint, len(in), in...)
		if err != nil {
			panic(err)
		}
		// Grand product check. Asserts the following equation holds:
		// Σ_{a \in in} a+ɣ = Σ_{b \in sorted} b+ɣ
		var lhs, rhs frontend.Variable = 0, 0
		for i := 0; i < len(sorted); i++ {
			lhs = api.Mul(lhs, api.Add(in[i], gamma))
			rhs = api.Mul(rhs, api.Add(sorted[i], gamma))
		}
		api.AssertIsEqual(lhs, rhs)

		for i := 0; i < len(sorted)-1; i++ {
			a, b := sorted[i], sorted[i+1]
			// are both a and b zero? if yes, then it's valid; if not, then they must be different
			bothZero := api.Select(api.IsZero(a), api.IsZero(b), 0)
			isDifferent := api.Sub(1, api.IsZero(api.Sub(a, b)))
			isValid := api.Select(bothZero, 1, isDifferent)
			api.AssertIsEqual(isValid, 1)
		}
		return nil
	}, in...)
=======

	hasher, err := mimc.NewMiMC(api)
	if err != nil {
		panic(err)
	}
	hasher.Write(in...)
	gamma := hasher.Sum()

	sorted, err := api.Compiler().NewHint(SortHint, len(in), in...)
	if err != nil {
		panic(err)
	}
	// Grand product check. Asserts the following equation holds:
	// Σ_{a \in in} a+ɣ = Σ_{b \in sorted} b+ɣ
	var lhs, rhs Variable = 0, 0
	for i := 0; i < len(sorted); i++ {
		lhs = api.Mul(lhs, api.Add(in[i], gamma))
		rhs = api.Mul(rhs, api.Add(sorted[i], gamma))
	}
	api.AssertIsEqual(lhs, rhs)

	for i := 0; i < len(sorted)-1; i++ {
		a, b := sorted[i], sorted[i+1]
		// are both a and b zero? if yes, then it's valid; if not, then they must be different
		bothZero := api.Select(api.IsZero(a), api.IsZero(b), 0)
		isDifferent := api.Sub(1, api.IsZero(api.Sub(a, b)))
		isValid := api.Select(bothZero, 1, isDifferent)
		api.AssertIsEqual(isValid, 1)
	}
>>>>>>> 82891fa5
}

func (c *HostCircuit) dataLen() int {
	d := c.Input.Data
	return len(d.Receipts.Raw) + len(d.StorageSlots.Raw) + len(d.Transactions.Raw)
}

func (c *HostCircuit) validateInput() error {
	d := c.Input.Data
	inputLen := len(d.Receipts.Raw) + len(d.StorageSlots.Raw) + len(d.Transactions.Raw)
	if inputLen > NumMaxDataPoints {
		return fmt.Errorf("input len must be less than %d", NumMaxDataPoints)
	}
	maxReceipts, maxSlots, maxTransactions := c.guest.Allocate()
	if len(d.Receipts.Raw) != len(d.Receipts.Toggles) || len(d.Receipts.Raw) != maxReceipts {
		return fmt.Errorf("receipt input/toggle len mismatch: %d vs %d",
			len(d.Receipts.Raw), len(d.Receipts.Toggles))
	}
	if len(d.StorageSlots.Raw) != len(d.StorageSlots.Toggles) || len(d.StorageSlots.Raw) != maxSlots {
		return fmt.Errorf("storageSlots input/toggle len mismatch: %d vs %d",
			len(d.StorageSlots.Raw), len(d.StorageSlots.Toggles))
	}
	if len(d.Transactions.Raw) != len(d.Transactions.Toggles) || len(d.Transactions.Raw) != maxTransactions {
		return fmt.Errorf("transaction input/toggle len mismatch: %d vs %d",
			len(d.Transactions.Raw), len(d.Transactions.Toggles))
	}
	return nil
}

// commitOutput commits the user's output using Keccak256
// assumes `bits` are already little-endian bits in every byte. see CircuitAPI.addOutput
func (c *HostCircuit) commitOutput(bits []frontend.Variable) OutputCommitment {
	if len(bits)%8 != 0 {
		panic(fmt.Errorf("len bits (%d) must be multiple of 8", len(bits)))
	}

	rounds := len(bits)/1088 + 1
	paddedLen := rounds * 1088
	padded := make([]frontend.Variable, paddedLen)
	copy(padded, bits)

	// pad 101, start from one bit after the
	padded[len(bits)] = 1
	for i := len(bits) + 1; i < paddedLen-1; i++ {
		padded[i] = 0
	}
	padded[len(padded)-1] = 1

	fmt.Printf("commit output: rounds %d, data len %d, padded len %d\n",
		rounds, len(bits), paddedLen)

	// output hash bits are per 8 bits little-endian
	hashBits := keccak.Keccak256Bits(c.api, rounds, rounds-1, padded)
	// convert it to full little-endian to do recomposition
	bitsLE := utils.FlipByGroups(hashBits[:], 8)
	commit := OutputCommitment{
		c.api.FromBinary(bitsLE[128:]...),
		c.api.FromBinary(bitsLE[:128]...),
	}

	fmt.Printf("output commit data %x\n", bits2Bytes(bits))
	fmt.Printf("output commit hash %x%x\n", commit[0], commit[1])

	return commit
}

func bits2Bytes(data []frontend.Variable) []byte {
	var bits []uint
	for _, b := range data {
		bits = append(bits, uint(var2BigInt(b).Int64()))
	}

	bytes := make([]byte, len(bits)/8)
	for i := 0; i < len(bits)/8; i++ {
		for j := 0; j < 8; j++ {
			bytes[i] += byte(bits[i*8+j] << j)
		}
	}

	return bytes
}

var dryRunOutput []byte
var dryRunOutputCommit OutputCommitment

func dryRun(in CircuitInput, guest AppCircuit) (OutputCommitment, []byte, error) {
	// resetting state
	dryRunOutputCommit = OutputCommitment{nil, nil}
	dryRunOutput = nil

	circuit := &HostCircuit{Input: in, guest: guest}
	assignment := &HostCircuit{Input: in, guest: guest}

	err := test.IsSolved(circuit, assignment, ecc.BLS12_377.ScalarField())
	if err != nil {
		// if dry out == 0 after dry run, means the run failed
		if dryRunOutputCommit[0] == nil && dryRunOutputCommit[1] == nil {
			return dryRunOutputCommit, nil, fmt.Errorf("dry run failed: %s", err.Error())
		}
	}

	// making copies of these global variables to avoid sharing memory
	out := make([]byte, len(dryRunOutput))
	copy(out, dryRunOutput)

	commit := OutputCommitment{}
	copy(commit[:], dryRunOutputCommit[:])

	return commit, out, nil
}<|MERGE_RESOLUTION|>--- conflicted
+++ resolved
@@ -36,11 +36,7 @@
 	if err != nil {
 		return err
 	}
-<<<<<<< HEAD
-	err = c.guest.Define(api, c.Input.Data)
-=======
 	err = c.guest.Define(api, c.Input.DataInput)
->>>>>>> 82891fa5
 	if err != nil {
 		return fmt.Errorf("error building user-defined circuit %s", err.Error())
 	}
@@ -101,11 +97,7 @@
 	togglesCommit := hasher.Sum()
 	c.api.AssertIsEqual(togglesCommit, c.Input.TogglesCommitment)
 
-<<<<<<< HEAD
-	//assertInputUniqueness(c.g, c.Input.InputCommitments)
-=======
-	assertUnique(c.api, c.Input.InputCommitments)
->>>>>>> 82891fa5
+	assertUnique(c.g, c.Input.InputCommitments)
 
 	return nil
 }
@@ -116,32 +108,6 @@
 	if len(in) < 2 {
 		return // no need to check uniqueness
 	}
-<<<<<<< HEAD
-	multicommit.WithCommitment(api, func(api frontend.API, gamma frontend.Variable) error {
-		sorted, err := api.Compiler().NewHint(SortHint, len(in), in...)
-		if err != nil {
-			panic(err)
-		}
-		// Grand product check. Asserts the following equation holds:
-		// Σ_{a \in in} a+ɣ = Σ_{b \in sorted} b+ɣ
-		var lhs, rhs frontend.Variable = 0, 0
-		for i := 0; i < len(sorted); i++ {
-			lhs = api.Mul(lhs, api.Add(in[i], gamma))
-			rhs = api.Mul(rhs, api.Add(sorted[i], gamma))
-		}
-		api.AssertIsEqual(lhs, rhs)
-
-		for i := 0; i < len(sorted)-1; i++ {
-			a, b := sorted[i], sorted[i+1]
-			// are both a and b zero? if yes, then it's valid; if not, then they must be different
-			bothZero := api.Select(api.IsZero(a), api.IsZero(b), 0)
-			isDifferent := api.Sub(1, api.IsZero(api.Sub(a, b)))
-			isValid := api.Select(bothZero, 1, isDifferent)
-			api.AssertIsEqual(isValid, 1)
-		}
-		return nil
-	}, in...)
-=======
 
 	hasher, err := mimc.NewMiMC(api)
 	if err != nil {
@@ -171,7 +137,6 @@
 		isValid := api.Select(bothZero, 1, isDifferent)
 		api.AssertIsEqual(isValid, 1)
 	}
->>>>>>> 82891fa5
 }
 
 func (c *HostCircuit) dataLen() int {
