--- conflicted
+++ resolved
@@ -150,13 +150,8 @@
 	if inputLen > NumMaxDataPoints {
 		return fmt.Errorf("input len must be less than %d", NumMaxDataPoints)
 	}
-<<<<<<< HEAD
-	maxReceipts, maxSlots, maxTransactions := c.guest.Allocate()
+	maxReceipts, maxSlots, maxTransactions := c.Guest.Allocate()
 	if len(d.Receipts.Raw) != len(d.Receipts.Toggles) || len(d.Receipts.Raw) != maxReceipts {
-=======
-	maxReceipts, maxSlots, maxTransactions := c.Guest.Allocate()
-	if len(w.Receipts.Raw) != len(w.Receipts.Toggles) || len(w.Receipts.Raw) != maxReceipts {
->>>>>>> edbf4a18
 		return fmt.Errorf("receipt input/toggle len mismatch: %d vs %d",
 			len(d.Receipts.Raw), len(d.Receipts.Toggles))
 	}
