package sdk

import (
	"fmt"
	"github.com/consensys/gnark/frontend"
	"github.com/consensys/gnark/std/math/emulated"
	"github.com/ethereum/go-ethereum/common"
	"math/big"
)

// MaxUint248 is the largest safe number for uint248 type
var MaxUint248 = new(big.Int).Sub(new(big.Int).Lsh(big.NewInt(1), 248), big.NewInt(1))

// BLS12377 fr is 253 bits or 32 bytes, but it doesn't mean we can use any
// uint253 because max uint253 would still overflow the field. Reducing the bit
// size to 248 would suffice the purpose.
var numBitsPerVar = 248

type CircuitVariable interface {
	Values() []frontend.Variable
	SetValues(vs ...frontend.Variable)
}

type Selectable interface {
	Values() []frontend.Variable
	SetValues(vs ...frontend.Variable)
}

type Composable interface {
	FromBinary(api *CircuitAPI, vs ...frontend.Variable) frontend.Variable
}

type Decomposable interface {
	ToBinary(api *CircuitAPI) []frontend.Variable
}

type List[T CircuitVariable] []T

func (t List[T]) Values() []frontend.Variable {
	var ret []frontend.Variable
	for _, data := range t {
		ret = append(ret, data.Values())
	}
	return ret
}

func (t List[T]) SetValues(vs ...frontend.Variable) {
	for i, v := range vs {
		t[i].SetValues(v)
	}
}

// Bytes32 is an in-circuit representation of the solidity bytes32 type.
type Bytes32 struct {
	Val [2]frontend.Variable
}

<<<<<<< HEAD
var MaxBytes32 = ParseBigBytes(common.Hex2Bytes("ffffffffffffffffffffffffffffffffffffffffffffffffffffffffffffffff"))
=======
var MaxBytes32 = ParseBigVariable(common.Hex2Bytes("ffffffffffffffffffffffffffffffffffffffffffffffffffffffffffffffff"))
>>>>>>> 89c5d14c

// toBinaryVars defines the circuit that decomposes the Variables into little endian bits
func (b32 Bytes32) toBinaryVars(api frontend.API) []frontend.Variable {
	var bits []frontend.Variable
	bits = append(bits, api.ToBinary(b32.Val[0], numBitsPerVar)...)
	bits = append(bits, api.ToBinary(b32.Val[1], 32*8-numBitsPerVar)...)
	return bits
}

// toBinary decomposes the Variables into little endian bits
func (b32 Bytes32) toBinary() []uint {
	var bits []uint
	bits = append(bits, decomposeBits(var2BigInt(b32.Val[0]), uint(numBitsPerVar))...)
	bits = append(bits, decomposeBits(var2BigInt(b32.Val[1]), uint(32*8-numBitsPerVar))...)
	return bits
}

func (b32 Bytes32) String() string {
	left := common.LeftPadBytes(var2BigInt(b32.Val[1]).Bytes(), 1)
	right := common.LeftPadBytes(var2BigInt(b32.Val[0]).Bytes(), 31)
	return fmt.Sprintf("%x%x", left, right)
}

// ParseBytes32 initializes a constant Bytes32 circuit variable. Panics if the
// length of the supplied data bytes is larger than 32. It decomposes data (big
// endian) into little endian bits then recomposes the result into two big ints
// in the form of {lo, hi} This function is not a circuit g and should only be
// used outside of circuit to initialize constant circuit variables
func ParseBytes32(data []byte) Bytes32 {
	if len(data) > 32 {
		panic(fmt.Errorf("ParseBytes32 called with data of length %d", len(data)))
	}

	bits := decomposeBits(new(big.Int).SetBytes(data), 256)

	lo := recompose(bits[:numBitsPerVar], 1)
	hi := recompose(bits[numBitsPerVar:], 1)

<<<<<<< HEAD
	return Bytes32{[2]frontend.Variable{lo, hi}}
=======
	return Bytes32{[2]Variable{lo, hi}}
}

// ParseAddress initializes a circuit Variable from an address type. This
// function is not a circuit API and should only be used outside of circuit to
// initialize constant circuit variables
func ParseAddress(addr [20]byte) Variable {
	return new(big.Int).SetBytes(addr[:])
}

// ParseBytes initializes a circuit Variable from a bytes type. Panics if len(b)
// > 31. This function is not a circuit API and should only be used outside of
// circuit to initialize constant circuit variables
func ParseBytes(b []byte) Variable {
	if len(b) > 31 {
		panic(fmt.Errorf("byte slice of size %d cannot fit into one Variable. use ParseBytes32 instead", len(b)))
	}
	return new(big.Int).SetBytes(b)
}

// ParseBool initializes a circuit Variable from a bool type. This function is
// not a circuit API and should only be used outside of circuit to initialize
// constant circuit variables
func ParseBool(b bool) Variable {
	if b {
		return 1
	}
	return 0
}

// ParseEventID initializes a circuit Variable from bytes. Only the first 6 bytes
// of the event id is used to save space. This function is not a circuit API and
// should only be used outside of circuit to initialize constant circuit
// variables
func ParseEventID(b []byte) Variable {
	return new(big.Int).SetBytes(b[:6])
}

type BigField struct{}

func (f BigField) NbLimbs() uint     { return 6 }
func (f BigField) BitsPerLimb() uint { return 96 }
func (f BigField) IsPrime() bool     { return true }
func (f BigField) Modulus() *big.Int {
	mod := big.NewInt(1)
	mod.Lsh(mod, 521).Sub(mod, big.NewInt(1))
	return mod
}

type BigVariable struct {
	*emulated.Element[BigField]
}

func newBigVariable(el *emulated.Element[BigField]) *BigVariable {
	return &BigVariable{el}
}

func ParseBigVariable(i interface{}) *BigVariable {
	el := emulated.ValueOf[BigField](i)
	return newBigVariable(&el)
>>>>>>> 89c5d14c
}<|MERGE_RESOLUTION|>--- conflicted
+++ resolved
@@ -3,7 +3,6 @@
 import (
 	"fmt"
 	"github.com/consensys/gnark/frontend"
-	"github.com/consensys/gnark/std/math/emulated"
 	"github.com/ethereum/go-ethereum/common"
 	"math/big"
 )
@@ -55,11 +54,7 @@
 	Val [2]frontend.Variable
 }
 
-<<<<<<< HEAD
 var MaxBytes32 = ParseBigBytes(common.Hex2Bytes("ffffffffffffffffffffffffffffffffffffffffffffffffffffffffffffffff"))
-=======
-var MaxBytes32 = ParseBigVariable(common.Hex2Bytes("ffffffffffffffffffffffffffffffffffffffffffffffffffffffffffffffff"))
->>>>>>> 89c5d14c
 
 // toBinaryVars defines the circuit that decomposes the Variables into little endian bits
 func (b32 Bytes32) toBinaryVars(api frontend.API) []frontend.Variable {
@@ -98,68 +93,5 @@
 	lo := recompose(bits[:numBitsPerVar], 1)
 	hi := recompose(bits[numBitsPerVar:], 1)
 
-<<<<<<< HEAD
 	return Bytes32{[2]frontend.Variable{lo, hi}}
-=======
-	return Bytes32{[2]Variable{lo, hi}}
-}
-
-// ParseAddress initializes a circuit Variable from an address type. This
-// function is not a circuit API and should only be used outside of circuit to
-// initialize constant circuit variables
-func ParseAddress(addr [20]byte) Variable {
-	return new(big.Int).SetBytes(addr[:])
-}
-
-// ParseBytes initializes a circuit Variable from a bytes type. Panics if len(b)
-// > 31. This function is not a circuit API and should only be used outside of
-// circuit to initialize constant circuit variables
-func ParseBytes(b []byte) Variable {
-	if len(b) > 31 {
-		panic(fmt.Errorf("byte slice of size %d cannot fit into one Variable. use ParseBytes32 instead", len(b)))
-	}
-	return new(big.Int).SetBytes(b)
-}
-
-// ParseBool initializes a circuit Variable from a bool type. This function is
-// not a circuit API and should only be used outside of circuit to initialize
-// constant circuit variables
-func ParseBool(b bool) Variable {
-	if b {
-		return 1
-	}
-	return 0
-}
-
-// ParseEventID initializes a circuit Variable from bytes. Only the first 6 bytes
-// of the event id is used to save space. This function is not a circuit API and
-// should only be used outside of circuit to initialize constant circuit
-// variables
-func ParseEventID(b []byte) Variable {
-	return new(big.Int).SetBytes(b[:6])
-}
-
-type BigField struct{}
-
-func (f BigField) NbLimbs() uint     { return 6 }
-func (f BigField) BitsPerLimb() uint { return 96 }
-func (f BigField) IsPrime() bool     { return true }
-func (f BigField) Modulus() *big.Int {
-	mod := big.NewInt(1)
-	mod.Lsh(mod, 521).Sub(mod, big.NewInt(1))
-	return mod
-}
-
-type BigVariable struct {
-	*emulated.Element[BigField]
-}
-
-func newBigVariable(el *emulated.Element[BigField]) *BigVariable {
-	return &BigVariable{el}
-}
-
-func ParseBigVariable(i interface{}) *BigVariable {
-	el := emulated.ValueOf[BigField](i)
-	return newBigVariable(&el)
->>>>>>> 89c5d14c
 }