package sdk

import (
	"math/big"

	bls12377_fr "github.com/consensys/gnark-crypto/ecc/bls12-377/fr"
	"github.com/ethereum/go-ethereum/common"

	"github.com/consensys/gnark/frontend"
)

type DataInput struct {
	Receipts     DataPoints[Receipt]
	StorageSlots DataPoints[StorageSlot]
	Transactions DataPoints[Transaction]
}

func (d DataInput) Toggles() []frontend.Variable {
	var toggles []frontend.Variable
	toggles = append(toggles, d.Receipts.Toggles...)
	toggles = append(toggles, d.StorageSlots.Toggles...)
	toggles = append(toggles, d.Transactions.Toggles...)
	// pad the reset (the dummy part) with off toggles
	for i := len(toggles); i < NumMaxDataPoints; i++ {
		toggles = append(toggles, 0)
	}
	return toggles
}

type CircuitInput struct {
	DataInput

	// InputCommitments is a list of hash commitment to each value of Raw. These
	// commitments must match sub-prover circuit's commitment to its rlp decoded
	// values
	InputCommitments  []frontend.Variable `gnark:",public"`
	TogglesCommitment frontend.Variable   `gnark:",public"`
	// OutputCommitment is a keccak256 commitment to the computation results of the
	// developer's circuit. The output of this commitment is revealed by the
	// developer in their application contract.
	OutputCommitment OutputCommitment `gnark:",public"`

	dryRunOutput []byte `gnark:"-"`
}

func (in CircuitInput) Clone() CircuitInput {
	inputCommits := make([]frontend.Variable, len(in.InputCommitments))
	copy(inputCommits, in.InputCommitments)

	return CircuitInput{
		InputCommitments:  inputCommits,
		TogglesCommitment: in.TogglesCommitment,
		OutputCommitment:  in.OutputCommitment,
		DataInput: DataInput{
			Receipts:     in.Receipts.Clone(),
			StorageSlots: in.StorageSlots.Clone(),
			Transactions: in.Transactions.Clone(),
		},
	}
}

func (in CircuitInput) GetAbiPackedOutput() []byte {
	ret := make([]byte, len(dryRunOutput))
	copy(ret, dryRunOutput)
	return ret
}

// OutputCommitment represents the value of a keccak256 hash H in the form of {H[:16], H[16:]}
type OutputCommitment [2]frontend.Variable

// Hash returns the go hash representation of the commitment
func (c OutputCommitment) Hash() common.Hash {
	hi := c[0].(*big.Int)
	lo := c[1].(*big.Int)
	h := new(big.Int)
	h.Lsh(hi, 128).Add(h, lo)
	return common.BytesToHash(h.Bytes())
}

type DataPoints[T any] struct {
	// Raw is the structured input data (receipts, txs, and slots).
	Raw []T
	// Toggles is a bitmap that toggles the effectiveness of each position of Raw.
	// len(Toggles) must equal len(Raw)
	Toggles []frontend.Variable
}

func NewDataPoints[T any](maxCount int, newEmpty func() T) DataPoints[T] {
	dp := DataPoints[T]{
		Raw:     make([]T, maxCount),
		Toggles: make([]frontend.Variable, maxCount),
	}
	for i := range dp.Raw {
		dp.Raw[i] = newEmpty()
		dp.Toggles[i] = 0
	}
	return dp
}

func (dp DataPoints[T]) Clone() DataPoints[T] {
	raw := make([]T, len(dp.Raw))
	copy(raw, dp.Raw)

	toggles := make([]frontend.Variable, len(dp.Toggles))
	copy(toggles, dp.Toggles)

	return DataPoints[T]{
		Raw:     raw,
		Toggles: toggles,
	}
}

// NumMaxDataPoints is the max amount of data points this circuit can handle at
// once. This couples tightly to the batch size of the aggregation circuit on
// Brevis' side
const NumMaxDataPoints = 512

// NumMaxLogFields is the max amount of log fields each Receipt can have. This
// couples tightly to the decoding capacity of the receipt decoder circuit on
// Brevis' side
const NumMaxLogFields = 3

// Receipt is a collection of LogField.
type Receipt struct {
	BlockNum Uint248
	Fields   [NumMaxLogFields]LogField
}

func NewReceipt() Receipt {
	return Receipt{
		BlockNum: newU248(0),
		Fields:   [3]LogField{NewLogField(), NewLogField(), NewLogField()},
	}
}

var _ CircuitVariable = Receipt{}

func (r Receipt) Values() []frontend.Variable {
	var ret []frontend.Variable
	ret = append(ret, r.BlockNum.Values()...)
	for _, field := range r.Fields {
		ret = append(ret, field.Values()...)
	}
	return ret
}

func (r Receipt) FromValues(vs ...frontend.Variable) CircuitVariable {
	nr := Receipt{}

	start, end := uint32(0), r.BlockNum.NumVars()
	nr.BlockNum = r.BlockNum.FromValues(vs[start:end]...).(Uint248)

	for i, f := range r.Fields {
		start, end = end, end+f.NumVars()
		nr.Fields[i] = f.FromValues(vs[start:end]...).(LogField)
	}
	return nr
}

func (r Receipt) NumVars() uint32 {
	sum := r.BlockNum.NumVars()
	for _, field := range r.Fields {
		sum += field.NumVars()
	}
	return sum
}

// LogField represents a single field of an event.
type LogField struct {
	// The contract from which the event is emitted
	Contract Uint248
	// The event ID of the event to which the field belong (aka topics[0])
	EventID Uint248
	// Whether the field is a topic (aka "indexed" as in solidity events)
	IsTopic Uint248
	// The index of the field. For example, if a field is the second topic of a log, then Index is 1; if a field is the
	// third field in the RLP decoded data, then Index is 2.
	Index Uint248
	// The value of the field in event, aka the actual thing we care about, only 32-byte fixed length values are supported.
	Value Bytes32
}

func NewLogField() LogField {
	return LogField{
		Contract: newU248(0),
		EventID:  newU248(0),
		IsTopic:  newU248(0),
		Index:    newU248(0),
		Value:    ConstBytes32([]byte{}),
	}
}

var _ CircuitVariable = LogField{}

func (f LogField) Values() []frontend.Variable {
	var ret []frontend.Variable
	ret = append(ret, f.Contract.Values()...)
	ret = append(ret, f.EventID.Values()...)
	ret = append(ret, f.IsTopic.Values()...)
	ret = append(ret, f.Index.Values()...)
	ret = append(ret, f.Value.Values()...)
	return ret
}

func (f LogField) FromValues(vs ...frontend.Variable) CircuitVariable {
	nf := LogField{}

	start, end := uint32(0), f.Contract.NumVars()
	nf.Contract = f.Contract.FromValues(vs[start:end]...).(Uint248)

	start, end = end, end+f.EventID.NumVars()
	nf.EventID = f.EventID.FromValues(vs[start:end]...).(Uint248)

	start, end = end, end+f.IsTopic.NumVars()
	nf.IsTopic = f.IsTopic.FromValues(vs[start:end]...).(Uint248)

	start, end = end, end+f.Index.NumVars()
	nf.Index = f.Index.FromValues(vs[start:end]...).(Uint248)

	start, end = end, end+f.Value.NumVars()
	nf.Value = f.Value.FromValues(vs[start:end]...).(Bytes32)

	return nf
}

func (f LogField) NumVars() uint32 {
	return f.Contract.NumVars() + f.EventID.NumVars() +
		f.IsTopic.NumVars() + f.Index.NumVars() + f.Value.NumVars()
}

// pack packs the log fields into BLS12377 scalars
// 4 + 3 * 59 = 181 bytes, fits into 6 fr vars
// 59 bytes for each log field:
//   - 20 bytes for contract address
//   - 6 bytes for topic (topics are 32-byte long, but we are only using the first 6 bytes distinguish them.
//     6 bytes gives a per-contract 1/2^48 chance of two different events having the same topic)
//   - 1 bit for whether the field is a topic
//   - 7 bits for field index
//   - 32 bytes for value
func (r Receipt) pack(api frontend.API) []frontend.Variable {
	var bits []frontend.Variable
	bits = append(bits, api.ToBinary(r.BlockNum.Val, 8*4)...)

	for _, field := range r.Fields {
		bits = append(bits, api.ToBinary(field.Contract.Val, 8*20)...)
		bits = append(bits, api.ToBinary(field.EventID.Val, 8*6)...)
		bits = append(bits, api.ToBinary(field.IsTopic.Val, 1)...)
		bits = append(bits, api.ToBinary(field.Index.Val, 7)...)
		bits = append(bits, field.Value.toBinaryVars(api)...)
	}
	return packBitsToFr(api, bits)
}

func (r Receipt) goPack() []*big.Int {
	var bits []uint
	bits = append(bits, decomposeBits(fromInterface(r.BlockNum), 8*4)...)
	for _, field := range r.Fields {
		bits = append(bits, decomposeBits(fromInterface(field.Contract), 8*20)...)
		bits = append(bits, decomposeBits(fromInterface(field.EventID), 8*6)...)
		bits = append(bits, decomposeBits(fromInterface(field.IsTopic), 1)...)
		bits = append(bits, decomposeBits(fromInterface(field.Index), 7)...)
		bits = append(bits, field.Value.toBinary()...)
	}
	return packBitsToInt(bits, bls12377_fr.Bits-1) // pack to ints of bit size of BLS12377Fr - 1, which is 252 bits
}

func packBitsToFr(api frontend.API, bits []frontend.Variable) []frontend.Variable {
	bitSize := api.Compiler().FieldBitLen() - 1
	var r []frontend.Variable
	for i := 0; i < len(bits); i += bitSize {
		end := i + bitSize
		if end > len(bits) {
			end = len(bits)
		}
		z := api.FromBinary(bits[i:end]...)
		r = append(r, z)
	}
	return r
}

type StorageSlot struct {
	BlockNum Uint248
	// The contract to which the storage slot belong
	Contract Uint248
	// The key of the slot
	Key Bytes32
	// The storage slot value
	Value Bytes32
}

func NewStorageSlot() StorageSlot {
	return StorageSlot{
		BlockNum: newU248(0),
		Contract: newU248(0),
		Key:      ConstBytes32([]byte{}),
		Value:    ConstBytes32([]byte{}),
	}
}

var _ CircuitVariable = StorageSlot{}

func (s StorageSlot) Values() []frontend.Variable {
	var ret []frontend.Variable
	ret = append(ret, s.BlockNum.Values()...)
	ret = append(ret, s.Contract.Values()...)
	ret = append(ret, s.Key.Values()...)
	ret = append(ret, s.Value.Values()...)
	return ret
}

func (s StorageSlot) FromValues(vs ...frontend.Variable) CircuitVariable {
	nr := StorageSlot{}

	start, end := uint32(0), s.BlockNum.NumVars()
	nr.BlockNum = s.BlockNum.FromValues(vs[start:end]...).(Uint248)

	start, end = end, end+s.Contract.NumVars()
	nr.Contract = s.Contract.FromValues(vs[start:end]...).(Uint248)

	start, end = end, end+s.Key.NumVars()
	nr.Key = s.Key.FromValues(vs[start:end]...).(Bytes32)

	start, end = end, end+s.Value.NumVars()
	nr.Value = s.Value.FromValues(vs[start:end]...).(Bytes32)

	return nr
}

func (s StorageSlot) NumVars() uint32 {
	return s.BlockNum.NumVars() + s.Contract.NumVars() + s.Key.NumVars() + s.Value.NumVars()
}

// pack packs the storage slots into BLS12377 scalars
// 4 bytes for block num + 84 bytes for each slot = 672 bits, fits into 3 BLS12377 fr vars:
// - 20 bytes for contract address
// - 32 bytes for slot key
// - 32 bytes for slot value
func (s StorageSlot) pack(api frontend.API) []frontend.Variable {
	var bits []frontend.Variable
	bits = append(bits, api.ToBinary(s.BlockNum.Val, 8*4)...)
	bits = append(bits, api.ToBinary(s.Contract.Val, 8*20)...)
	bits = append(bits, s.Key.toBinaryVars(api)...)
	bits = append(bits, s.Value.toBinaryVars(api)...)
	return packBitsToFr(api, bits)
}

func (s StorageSlot) goPack() []*big.Int {
	var bits []uint
	bits = append(bits, decomposeBits(fromInterface(s.BlockNum), 8*4)...)
	bits = append(bits, decomposeBits(fromInterface(s.Contract), 8*20)...)
	bits = append(bits, s.Key.toBinary()...)
	bits = append(bits, s.Value.toBinary()...)
	return packBitsToInt(bits, bls12377_fr.Bits-1)
}

type Transaction struct {
<<<<<<< HEAD
	ChainId  Uint248
	BlockNum Uint248
	Nonce    Uint248
	// MaxPriorityFeePerGas is always 0 for non-dynamic fee txs
	MaxPriorityFeePerGas Uint248
	// GasPriceOrFeeCap means GasPrice for non-dynamic fee txs and GasFeeCap for dynamic fee txs
	GasPriceOrFeeCap Uint248
	GasLimit         Uint248
	From             Uint248
	To               Uint248
	Value            Bytes32
=======
	ChainId  Variable
	BlockNum Variable
	Nonce    Variable
	// GasTipCapOrGasPrice is GasPrice for legacy tx (type 0) and GasTipCapOap for
	// dynamic-fee tx (type 2)
	GasTipCapOrGasPrice Variable
	// GasFeeCap is always 0 for legacy tx
	GasFeeCap Variable
	GasLimit  Variable
	From      Variable
	To        Variable
	Value     Bytes32
>>>>>>> 627271d2
}

func NewTransaction() Transaction {
	return Transaction{
<<<<<<< HEAD
		ChainId:              newU248(0),
		BlockNum:             newU248(0),
		Nonce:                newU248(0),
		MaxPriorityFeePerGas: newU248(0),
		GasPriceOrFeeCap:     newU248(0),
		GasLimit:             newU248(0),
		From:                 newU248(0),
		To:                   newU248(0),
		Value:                ConstBytes32([]byte{}),
	}
}

var _ CircuitVariable = Transaction{}

func (t Transaction) Values() []frontend.Variable {
	var ret []frontend.Variable
	ret = append(ret, t.ChainId.Values()...)
	ret = append(ret, t.BlockNum.Values()...)
	ret = append(ret, t.Nonce.Values()...)
	ret = append(ret, t.MaxPriorityFeePerGas.Values()...)
	ret = append(ret, t.GasPriceOrFeeCap.Values()...)
	ret = append(ret, t.GasLimit.Values()...)
	ret = append(ret, t.From.Values()...)
	ret = append(ret, t.To.Values()...)
	ret = append(ret, t.Value.Values()...)

	return ret
}

func (t Transaction) FromValues(vs ...frontend.Variable) CircuitVariable {
	nr := Transaction{}

	start, end := uint32(0), t.ChainId.NumVars()
	nr.ChainId = t.ChainId.FromValues(vs[start:end]...).(Uint248)

	start, end = end, end+t.BlockNum.NumVars()
	nr.BlockNum = t.BlockNum.FromValues(vs[start:end]...).(Uint248)

	start, end = end, end+t.Nonce.NumVars()
	nr.Nonce = t.Nonce.FromValues(vs[start:end]...).(Uint248)

	start, end = end, end+t.MaxPriorityFeePerGas.NumVars()
	nr.MaxPriorityFeePerGas = t.MaxPriorityFeePerGas.FromValues(vs[start:end]...).(Uint248)

	start, end = end, end+t.GasPriceOrFeeCap.NumVars()
	nr.GasPriceOrFeeCap = t.GasPriceOrFeeCap.FromValues(vs[start:end]...).(Uint248)

	start, end = end, end+t.GasLimit.NumVars()
	nr.GasLimit = t.GasLimit.FromValues(vs[start:end]...).(Uint248)

	start, end = end, end+t.From.NumVars()
	nr.From = t.From.FromValues(vs[start:end]...).(Uint248)

	start, end = end, end+t.To.NumVars()
	nr.To = t.To.FromValues(vs[start:end]...).(Uint248)

	start, end = end, end+t.Value.NumVars()
	nr.Value = t.Value.FromValues(vs[start:end]...).(Bytes32)

	return nr
}

func (t Transaction) NumVars() uint32 {
	fields := []CircuitVariable{
		t.ChainId, t.BlockNum, t.Nonce, t.MaxPriorityFeePerGas,
		t.GasPriceOrFeeCap, t.GasLimit, t.From, t.To, t.Value}
	sum := uint32(0)
	for _, f := range fields {
		sum += f.NumVars()
=======
		ChainId:             0,
		BlockNum:            0,
		Nonce:               0,
		GasTipCapOrGasPrice: 0,
		GasFeeCap:           0,
		GasLimit:            0,
		From:                0,
		To:                  0,
		Value:               ParseBytes32([]byte{}),
>>>>>>> 627271d2
	}
	return sum
}

// pack packs the transactions into BLS12377 scalars
// chain_id - 4 bytes
// nonce - 4 bytes
// max_priority_fee_per_gas, in Gwei - 8 bytes
// max_fee_per_gas, in Gwei - 8 bytes
// gas_limit - 4 bytes
// to - 20 bytes
// from - 20 bytes
// value - 32 bytes
<<<<<<< HEAD
func (t Transaction) pack(api frontend.API) []frontend.Variable {
	var bits []frontend.Variable
	bits = append(bits, api.ToBinary(t.BlockNum.Val, 8*4)...)
	bits = append(bits, api.ToBinary(t.ChainId.Val, 8*4)...)
	bits = append(bits, api.ToBinary(t.Nonce.Val, 8*4)...)
	bits = append(bits, api.ToBinary(t.MaxPriorityFeePerGas.Val, 8*8)...)
	bits = append(bits, api.ToBinary(t.GasPriceOrFeeCap.Val, 8*8)...)
	bits = append(bits, api.ToBinary(t.GasLimit.Val, 8*4)...)
	bits = append(bits, api.ToBinary(t.From.Val, 8*20)...)
	bits = append(bits, api.ToBinary(t.To.Val, 8*20)...)
=======
func (t Transaction) pack(api frontend.API) []Variable {
	var bits []Variable
	bits = append(bits, api.ToBinary(t.BlockNum, 8*4)...)
	bits = append(bits, api.ToBinary(t.ChainId, 8*4)...)
	bits = append(bits, api.ToBinary(t.Nonce, 8*4)...)
	bits = append(bits, api.ToBinary(t.GasTipCapOrGasPrice, 8*8)...)
	bits = append(bits, api.ToBinary(t.GasFeeCap, 8*8)...)
	bits = append(bits, api.ToBinary(t.GasLimit, 8*4)...)
	bits = append(bits, api.ToBinary(t.From, 8*20)...)
	bits = append(bits, api.ToBinary(t.To, 8*20)...)
>>>>>>> 627271d2
	bits = append(bits, t.Value.toBinaryVars(api)...)
	return packBitsToFr(api, bits)
}

func (t Transaction) goPack() []*big.Int {
	var bits []uint
<<<<<<< HEAD
	bits = append(bits, decomposeBits(fromInterface(t.BlockNum), 8*4)...)
	bits = append(bits, decomposeBits(fromInterface(t.ChainId), 8*4)...)
	bits = append(bits, decomposeBits(fromInterface(t.Nonce), 8*4)...)
	bits = append(bits, decomposeBits(fromInterface(t.MaxPriorityFeePerGas), 8*8)...)
	bits = append(bits, decomposeBits(fromInterface(t.GasPriceOrFeeCap), 8*8)...)
	bits = append(bits, decomposeBits(fromInterface(t.GasLimit), 8*4)...)
	bits = append(bits, decomposeBits(fromInterface(t.From), 8*20)...)
	bits = append(bits, decomposeBits(fromInterface(t.To), 8*20)...)
=======
	bits = append(bits, decomposeBits(var2BigInt(t.BlockNum), 8*4)...)
	bits = append(bits, decomposeBits(var2BigInt(t.ChainId), 8*4)...)
	bits = append(bits, decomposeBits(var2BigInt(t.Nonce), 8*4)...)
	bits = append(bits, decomposeBits(var2BigInt(t.GasTipCapOrGasPrice), 8*8)...)
	bits = append(bits, decomposeBits(var2BigInt(t.GasFeeCap), 8*8)...)
	bits = append(bits, decomposeBits(var2BigInt(t.GasLimit), 8*4)...)
	bits = append(bits, decomposeBits(var2BigInt(t.From), 8*20)...)
	bits = append(bits, decomposeBits(var2BigInt(t.To), 8*20)...)
>>>>>>> 627271d2
	bits = append(bits, t.Value.toBinary()...)
	return packBitsToInt(bits, bls12377_fr.Bits-1)
}<|MERGE_RESOLUTION|>--- conflicted
+++ resolved
@@ -354,46 +354,31 @@
 }
 
 type Transaction struct {
-<<<<<<< HEAD
 	ChainId  Uint248
 	BlockNum Uint248
 	Nonce    Uint248
-	// MaxPriorityFeePerGas is always 0 for non-dynamic fee txs
-	MaxPriorityFeePerGas Uint248
-	// GasPriceOrFeeCap means GasPrice for non-dynamic fee txs and GasFeeCap for dynamic fee txs
-	GasPriceOrFeeCap Uint248
+	// GasTipCapOrGasPrice is GasPrice for legacy tx (type 0) and GasTipCapOap for
+	// dynamic-fee tx (type 2)
+	GasTipCapOrGasPrice Uint248
+	// GasFeeCap is always 0 for legacy tx
+	GasFeeCap        Uint248
 	GasLimit         Uint248
 	From             Uint248
 	To               Uint248
 	Value            Bytes32
-=======
-	ChainId  Variable
-	BlockNum Variable
-	Nonce    Variable
-	// GasTipCapOrGasPrice is GasPrice for legacy tx (type 0) and GasTipCapOap for
-	// dynamic-fee tx (type 2)
-	GasTipCapOrGasPrice Variable
-	// GasFeeCap is always 0 for legacy tx
-	GasFeeCap Variable
-	GasLimit  Variable
-	From      Variable
-	To        Variable
-	Value     Bytes32
->>>>>>> 627271d2
 }
 
 func NewTransaction() Transaction {
 	return Transaction{
-<<<<<<< HEAD
-		ChainId:              newU248(0),
-		BlockNum:             newU248(0),
-		Nonce:                newU248(0),
-		MaxPriorityFeePerGas: newU248(0),
-		GasPriceOrFeeCap:     newU248(0),
-		GasLimit:             newU248(0),
-		From:                 newU248(0),
-		To:                   newU248(0),
-		Value:                ConstBytes32([]byte{}),
+		ChainId:             newU248(0),
+		BlockNum:            newU248(0),
+		Nonce:               newU248(0),
+		GasTipCapOrGasPrice: newU248(0),
+		GasFeeCap:           newU248(0),
+		GasLimit:            newU248(0),
+		From:                newU248(0),
+		To:                  newU248(0),
+		Value:               ConstBytes32([]byte{}),
 	}
 }
 
@@ -404,8 +389,8 @@
 	ret = append(ret, t.ChainId.Values()...)
 	ret = append(ret, t.BlockNum.Values()...)
 	ret = append(ret, t.Nonce.Values()...)
-	ret = append(ret, t.MaxPriorityFeePerGas.Values()...)
-	ret = append(ret, t.GasPriceOrFeeCap.Values()...)
+	ret = append(ret, t.GasTipCapOrGasPrice.Values()...)
+	ret = append(ret, t.GasFeeCap.Values()...)
 	ret = append(ret, t.GasLimit.Values()...)
 	ret = append(ret, t.From.Values()...)
 	ret = append(ret, t.To.Values()...)
@@ -426,11 +411,11 @@
 	start, end = end, end+t.Nonce.NumVars()
 	nr.Nonce = t.Nonce.FromValues(vs[start:end]...).(Uint248)
 
-	start, end = end, end+t.MaxPriorityFeePerGas.NumVars()
-	nr.MaxPriorityFeePerGas = t.MaxPriorityFeePerGas.FromValues(vs[start:end]...).(Uint248)
-
-	start, end = end, end+t.GasPriceOrFeeCap.NumVars()
-	nr.GasPriceOrFeeCap = t.GasPriceOrFeeCap.FromValues(vs[start:end]...).(Uint248)
+	start, end = end, end+t.GasTipCapOrGasPrice.NumVars()
+	nr.GasTipCapOrGasPrice = t.GasTipCapOrGasPrice.FromValues(vs[start:end]...).(Uint248)
+
+	start, end = end, end+t.GasFeeCap.NumVars()
+	nr.GasFeeCap = t.GasFeeCap.FromValues(vs[start:end]...).(Uint248)
 
 	start, end = end, end+t.GasLimit.NumVars()
 	nr.GasLimit = t.GasLimit.FromValues(vs[start:end]...).(Uint248)
@@ -449,22 +434,11 @@
 
 func (t Transaction) NumVars() uint32 {
 	fields := []CircuitVariable{
-		t.ChainId, t.BlockNum, t.Nonce, t.MaxPriorityFeePerGas,
-		t.GasPriceOrFeeCap, t.GasLimit, t.From, t.To, t.Value}
+		t.ChainId, t.BlockNum, t.Nonce, t.GasTipCapOrGasPrice,
+		t.GasFeeCap, t.GasLimit, t.From, t.To, t.Value}
 	sum := uint32(0)
 	for _, f := range fields {
 		sum += f.NumVars()
-=======
-		ChainId:             0,
-		BlockNum:            0,
-		Nonce:               0,
-		GasTipCapOrGasPrice: 0,
-		GasFeeCap:           0,
-		GasLimit:            0,
-		From:                0,
-		To:                  0,
-		Value:               ParseBytes32([]byte{}),
->>>>>>> 627271d2
 	}
 	return sum
 }
@@ -478,18 +452,6 @@
 // to - 20 bytes
 // from - 20 bytes
 // value - 32 bytes
-<<<<<<< HEAD
-func (t Transaction) pack(api frontend.API) []frontend.Variable {
-	var bits []frontend.Variable
-	bits = append(bits, api.ToBinary(t.BlockNum.Val, 8*4)...)
-	bits = append(bits, api.ToBinary(t.ChainId.Val, 8*4)...)
-	bits = append(bits, api.ToBinary(t.Nonce.Val, 8*4)...)
-	bits = append(bits, api.ToBinary(t.MaxPriorityFeePerGas.Val, 8*8)...)
-	bits = append(bits, api.ToBinary(t.GasPriceOrFeeCap.Val, 8*8)...)
-	bits = append(bits, api.ToBinary(t.GasLimit.Val, 8*4)...)
-	bits = append(bits, api.ToBinary(t.From.Val, 8*20)...)
-	bits = append(bits, api.ToBinary(t.To.Val, 8*20)...)
-=======
 func (t Transaction) pack(api frontend.API) []Variable {
 	var bits []Variable
 	bits = append(bits, api.ToBinary(t.BlockNum, 8*4)...)
@@ -500,32 +462,20 @@
 	bits = append(bits, api.ToBinary(t.GasLimit, 8*4)...)
 	bits = append(bits, api.ToBinary(t.From, 8*20)...)
 	bits = append(bits, api.ToBinary(t.To, 8*20)...)
->>>>>>> 627271d2
 	bits = append(bits, t.Value.toBinaryVars(api)...)
 	return packBitsToFr(api, bits)
 }
 
 func (t Transaction) goPack() []*big.Int {
 	var bits []uint
-<<<<<<< HEAD
 	bits = append(bits, decomposeBits(fromInterface(t.BlockNum), 8*4)...)
 	bits = append(bits, decomposeBits(fromInterface(t.ChainId), 8*4)...)
 	bits = append(bits, decomposeBits(fromInterface(t.Nonce), 8*4)...)
-	bits = append(bits, decomposeBits(fromInterface(t.MaxPriorityFeePerGas), 8*8)...)
-	bits = append(bits, decomposeBits(fromInterface(t.GasPriceOrFeeCap), 8*8)...)
+	bits = append(bits, decomposeBits(fromInterface(t.GasTipCapOrGasPrice), 8*8)...)
+	bits = append(bits, decomposeBits(fromInterface(t.GasFeeCap), 8*8)...)
 	bits = append(bits, decomposeBits(fromInterface(t.GasLimit), 8*4)...)
 	bits = append(bits, decomposeBits(fromInterface(t.From), 8*20)...)
 	bits = append(bits, decomposeBits(fromInterface(t.To), 8*20)...)
-=======
-	bits = append(bits, decomposeBits(var2BigInt(t.BlockNum), 8*4)...)
-	bits = append(bits, decomposeBits(var2BigInt(t.ChainId), 8*4)...)
-	bits = append(bits, decomposeBits(var2BigInt(t.Nonce), 8*4)...)
-	bits = append(bits, decomposeBits(var2BigInt(t.GasTipCapOrGasPrice), 8*8)...)
-	bits = append(bits, decomposeBits(var2BigInt(t.GasFeeCap), 8*8)...)
-	bits = append(bits, decomposeBits(var2BigInt(t.GasLimit), 8*4)...)
-	bits = append(bits, decomposeBits(var2BigInt(t.From), 8*20)...)
-	bits = append(bits, decomposeBits(var2BigInt(t.To), 8*20)...)
->>>>>>> 627271d2
 	bits = append(bits, t.Value.toBinary()...)
 	return packBitsToInt(bits, bls12377_fr.Bits-1)
 }