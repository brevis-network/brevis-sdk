package sdk

import (
	"bytes"
	"context"
	"fmt"
	"log"
	"math/big"
	"path/filepath"
	"time"

	"github.com/consensys/gnark/frontend"

	brevisCommon "github.com/brevis-network/brevis-sdk/common"

	"github.com/brevis-network/brevis-sdk/sdk/proto/commonproto"
	"github.com/brevis-network/brevis-sdk/sdk/proto/gwproto"

	"github.com/brevis-network/brevis-sdk/sdk/eth"
	"github.com/brevis-network/zk-hash/utils"
	bn254_fr "github.com/consensys/gnark-crypto/ecc/bn254/fr"
	"github.com/consensys/gnark/backend/plonk"
	"github.com/consensys/gnark/backend/witness"
	"github.com/ethereum/go-ethereum/accounts/abi"
	"github.com/ethereum/go-ethereum/common"
	"github.com/ethereum/go-ethereum/common/hexutil"
	"github.com/ethereum/go-ethereum/ethclient"
	"github.com/ethereum/go-ethereum/rlp"
)

type ReceiptData struct {
	TxHash common.Hash    `json:"tx_hash,omitempty"`
	Fields []LogFieldData `json:"fields,omitempty"`
}

// LogFieldData represents a single field of an event.
type LogFieldData struct {
	// the log's position in the receipt
	LogPos uint `json:"log_index,omitempty"`
	// Whether the field is a topic (aka "indexed" as in solidity events)
	IsTopic bool `json:"is_topic,omitempty"`
	// The index of the field in either a log's topics or data. For example, if a
	// field is the second topic of a log, then FieldIndex is 1; if a field is the
	// third field in the RLP decoded data, then FieldIndex is 2.
	FieldIndex uint `json:"field_index,omitempty"`
}

type StorageData struct {
	BlockNum *big.Int       `json:"block_num,omitempty"`
	Address  common.Address `json:"address,omitempty"`
	Slot     common.Hash    `json:"slot,omitempty"`
}

type TransactionData struct {
	Hash common.Hash `json:"hash,omitempty"`
}

type rawData[T ReceiptData | StorageData | TransactionData] struct {
	ordered []T
	special map[int]T
}

func (q *rawData[T]) add(data T, index ...int) {
	if len(index) > 1 {
		panic("no more than one index should be supplied")
	}
	if q.special == nil {
		q.special = make(map[int]T)
	}
	if len(index) == 1 {
		q.special[index[0]] = data
	} else {
		q.ordered = append(q.ordered, data)
	}
}

func (q *rawData[T]) list(max int) []T {
	var l []T
	ordered := q.ordered
	for i := 0; i < max; i++ {
		if e, ok := q.special[i]; ok {
			l = append(l, e)
		} else if len(ordered) > 0 {
			l = append(l, ordered[0])
			ordered = ordered[1:]
		}
	}
	return l
}

type BrevisApp struct {
	gc            *GatewayClient
	ec            *ethclient.Client
	brevisRequest *abi.ABI

	receipts    rawData[ReceiptData]
	storageVals rawData[StorageData]
	txs         rawData[TransactionData]

	localInputDataPath string
	localInputData     *DataPersistence

	// cache fields
<<<<<<< HEAD
	circuitInput                                      CircuitInput
	buildInputCalled                                  bool
	queryId                                           []byte
	nonce                                             uint64
	srcChainId, dstChainId                            uint64
	maxReceipts, maxStorage, maxTxs, numMaxDataPoints int
}

func NewBrevisApp(
	srcChainId uint64,
	numMaxDataPoints int,
	rpcUrl string,
	localStoragePath string,
	gatewayUrlOverride ...string,
) (*BrevisApp, error) {
	ec, err := ethclient.Dial(rpcUrl)
	if err != nil {
		fmt.Printf("dialing invalid rpc url %s: %s\n", rpcUrl, err.Error())
		return nil, err
	}

	chainId, err := ec.ChainID(context.Background())
	if err != nil {
		return nil, err
	}
=======
	circuitInput                    CircuitInput
	buildInputCalled                bool
	queryId                         []byte
	nonce                           uint64
	srcChainId, dstChainId          uint64
	maxReceipts, maxStorage, maxTxs int
	dataPoints                      int
}
>>>>>>> 1f1188c5

	if srcChainId != chainId.Uint64() {
		return nil, fmt.Errorf("invalid src chain id %d rpcUrl %s pair", srcChainId, rpcUrl)
	}
	gc, err := NewGatewayClient(gatewayUrlOverride...)
	if err != nil {
		return nil, err
	}

	br, err := eth.BrevisRequestMetaData.GetAbi()
	if err != nil {
		return nil, err
	}

	if numMaxDataPoints < 64 {
		return nil, fmt.Errorf("the minimum numMaxDataPoints is 64")
	}

	if numMaxDataPoints%64 != 0 {
		return nil, fmt.Errorf("numMaxDataPoints %d should be integral multiple of 64", numMaxDataPoints)
	}

	if !CheckNumberPowerOfTwo(numMaxDataPoints / 64) {
		return nil, fmt.Errorf("numMaxDataPoints / 32 %d should be a power of 2", numMaxDataPoints)
	}

	localInputDataPath := filepath.Join(localStoragePath, "data.json")
	localInputData := readDataFromLocalStorage(localInputDataPath)
	if localInputData == nil {
		localInputData = &DataPersistence{
			Receipts: map[string]*ReceiptPersistence{},
			Storages: map[string]*StoragePersistence{},
			Txs:      map[string]*TransactionPersistence{},
		}
	}

	return &BrevisApp{
		gc:                 gc,
		ec:                 ec,
		brevisRequest:      br,
		srcChainId:         srcChainId,
		receipts:           rawData[ReceiptData]{},
		storageVals:        rawData[StorageData]{},
		txs:                rawData[TransactionData]{},
		numMaxDataPoints:   numMaxDataPoints,
		localInputData:     localInputData,
		localInputDataPath: localInputDataPath,
	}, nil
}

// AddReceipt adds the ReceiptData to be queried. If an index is specified, the
// data will be assigned to the specified index of DataInput.Receipts.
func (q *BrevisApp) AddReceipt(data ReceiptData, index ...int) {
	if len(data.Fields) > NumMaxLogFields {
		panic(fmt.Sprintf("maximum number of log fields in one receipt is %d", NumMaxLogFields))
	}
	q.receipts.add(data, index...)
}

// AddStorage adds the StorageData to be queried. If an index is
// specified, the data will be assigned to the specified index of
// DataInput.StorageSlots.
func (q *BrevisApp) AddStorage(data StorageData, index ...int) {
	q.storageVals.add(data, index...)
}

// AddTransaction adds the TransactionData to be queried. If an index is
// specified, the data will be assigned to the specified index of
// DataInput.Transactions.
func (q *BrevisApp) AddTransaction(data TransactionData, index ...int) {
	q.txs.add(data, index...)
}

// BuildCircuitInput executes all added queries and package the query results
// into circuit assignment (the DataInput struct) The provided ctx is used
// when performing network calls to the provided blockchain RPC.
func (q *BrevisApp) BuildCircuitInput(app AppCircuit) (CircuitInput, error) {

	// 1. mimc hash data at each position to generate and assign input commitments and toggles commitment
	// 2. dry-run user circuit to generate output and output commitment

	q.maxReceipts, q.maxStorage, q.maxTxs = app.Allocate()
	err := q.checkAllocations(app)
	if err != nil {
		return CircuitInput{}, err
	}

<<<<<<< HEAD
	in := defaultCircuitInput(q.maxReceipts, q.maxStorage, q.maxTxs, q.numMaxDataPoints)
=======
	q.dataPoints = DataPointsNextPowerOf2(q.maxReceipts + q.maxStorage + q.maxTxs)
	in := defaultCircuitInput(q.maxReceipts, q.maxStorage, q.maxTxs, q.dataPoints)
>>>>>>> 1f1188c5

	// receipt
	err = q.assignReceipts(&in)
	if err != nil {
		return buildCircuitInputErr("failed to assign in from receipt queries", err)
	}

	// storage
	err = q.assignStorageSlots(&in)
	if err != nil {
		return buildCircuitInputErr("failed to assign in from storage queries", err)
	}

	// transaction
	err = q.assignTransactions(&in)
	if err != nil {
		return buildCircuitInputErr("failed to assign in from transaction queries", err)
	}

	q.writeDataIntoLocalStorage()

	// commitment
	q.assignInputCommitment(&in)
	q.assignToggleCommitment(&in)

	// dry run without assigning the output commitment first to compute the output commitment using the user circuit
	outputCommit, output, err := dryRun(in, app)
	if err != nil {
		return buildCircuitInputErr("failed to generate output commitment", err)
	}
	in.OutputCommitment = outputCommit
	// cache dry-run output to be used in building gateway request later
	in.dryRunOutput = output

	q.circuitInput = in // cache the generated circuit input for later use in building gateway request
	q.buildInputCalled = true
	fmt.Printf("output %x\n", output)

	return in, nil
}

func (q *BrevisApp) PrepareRequest(
	vk plonk.VerifyingKey,
	witness witness.Witness,
	srcChainId, dstChainId uint64,
	refundee, appContract common.Address,
	callbackGasLimit uint64,
	option *gwproto.QueryOption,
	apiKey string, // used for brevis partner flow
	vkHash []byte,
) (calldata []byte, requestId common.Hash, nonce uint64, feeValue *big.Int, err error) {
	if !q.buildInputCalled {
		panic("must call BuildCircuitInput before PrepareRequest")
	}
	if len(apiKey) > 0 {
		fmt.Println("Use Brevis Partner Flow to PrepareRequest...")
		return q.prepareQueryForBrevisPartnerFlow(
			vk, witness, srcChainId, dstChainId, appContract, option, apiKey, vkHash,
		)
	}

	q.srcChainId = srcChainId
	q.dstChainId = dstChainId

<<<<<<< HEAD
	appCircuitInfo, err := buildAppCircuitInfo(q.circuitInput, q.maxReceipts, q.maxStorage, q.maxTxs, q.numMaxDataPoints, vk, witness)
=======
	appCircuitInfo, err := buildAppCircuitInfo(q.circuitInput, q.maxReceipts, q.maxStorage, q.maxTxs, vk, witness)
>>>>>>> 1f1188c5
	if err != nil {
		return
	}

	req := &gwproto.PrepareQueryRequest{
		ChainId:           srcChainId,
		TargetChainId:     dstChainId,
		ReceiptInfos:      buildReceiptInfos(q.receipts, q.maxReceipts),
		StorageQueryInfos: buildStorageQueryInfos(q.storageVals, q.maxStorage),
		TransactionInfos:  buildTxInfos(q.txs, q.maxTxs),
		AppCircuitInfo:    appCircuitInfo,
		Option:            *option,
	}

	fmt.Println("Calling Brevis gateway PrepareRequest...")
	res, err := q.gc.PrepareQuery(req)
	if err != nil {
		return
	}
	queryId, err := hexutil.Decode(res.QueryKey.QueryHash)
	if err != nil {
		return
	}
	q.queryId = queryId
	q.nonce = res.QueryKey.Nonce

	feeValue, ok := new(big.Int).SetString(res.GetFee(), 10)
	if !ok {
		err = fmt.Errorf("cannot parse fee value of %s", res.GetFee())
		return
	}

	fmt.Printf("Brevis gateway responded with proofId %x, nonce %d, feeValue %d\n", queryId, q.nonce, feeValue)

	calldata, err = q.buildSendRequestCalldata(common.BytesToHash(queryId), res.QueryKey.Nonce, refundee, eth.IBrevisTypesCallback{
		Target: appContract,
		Gas:    callbackGasLimit,
	}, uint8(0))
	return calldata, common.BytesToHash(queryId), q.nonce, feeValue, err
}

func (q *BrevisApp) buildSendRequestCalldata(args ...interface{}) ([]byte, error) {
	sendRequest, ok := q.brevisRequest.Methods["sendRequest"]
	if !ok {
		return nil, fmt.Errorf("method sendRequest not fonud in abi")
	}
	inputs, err := sendRequest.Inputs.Pack(args...)
	if err != nil {
		return nil, err
	}
	return append(sendRequest.ID, inputs...), nil
}

type submitProofOptions struct {
	onSubmitted func(txHash common.Hash)
	onError     func(err error)
	ctx         context.Context
}
type SubmitProofOption func(option submitProofOptions)

// WithFinalProofSubmittedCallback sets an async callback for final proof submission result
func WithFinalProofSubmittedCallback(onSubmitted func(txHash common.Hash), onError func(err error)) SubmitProofOption {
	return func(option submitProofOptions) {
		option.onSubmitted = onSubmitted
		option.onError = onError
	}
}

// WithContext uses the input context as the context for waiting for final proof submission
func WithContext(ctx context.Context) SubmitProofOption {
	return func(option submitProofOptions) { option.ctx = ctx }
}

func (q *BrevisApp) SubmitProofWithQueryId(queryId string, nonce uint64, dstChainId uint64, proof []byte) error {
	res, err := q.gc.SubmitProof(&gwproto.SubmitAppCircuitProofRequest{
		QueryKey: &gwproto.QueryKey{
			QueryHash: queryId,
			Nonce:     nonce,
		},
		TargetChainId: dstChainId,
		Proof:         hexutil.Encode(proof),
	})
	if err != nil {
		return fmt.Errorf("error calling brevis gateway SubmitProof: %s", err.Error())
	}
	if !res.GetSuccess() {
		return fmt.Errorf("error calling brevis gateway SubmitProof: cdoe %s, msg %s",
			res.GetErr().GetCode(), res.GetErr().GetMsg())
	}
	return nil
}

func (q *BrevisApp) SubmitProof(proof plonk.Proof, options ...SubmitProofOption) error {
	opts := submitProofOptions{}
	for _, apply := range options {
		apply(opts)
	}

	buf := bytes.NewBuffer([]byte{})
	_, err := proof.WriteTo(buf)
	if err != nil {
		return fmt.Errorf("error writing proof to bytes: %s", err.Error())
	}
	res, err := q.gc.SubmitProof(&gwproto.SubmitAppCircuitProofRequest{
		QueryKey: &gwproto.QueryKey{
			QueryHash: hexutil.Encode(q.queryId),
			Nonce:     q.nonce,
		},
		TargetChainId: q.dstChainId,
		Proof:         hexutil.Encode(buf.Bytes()),
	})
	if err != nil {
		return fmt.Errorf("error calling brevis gateway SubmitProof: %s", err.Error())
	}
	if !res.GetSuccess() {
		return fmt.Errorf("error calling brevis gateway SubmitProof: cdoe %s, msg %s",
			res.GetErr().GetCode(), res.GetErr().GetMsg())
	}

	if opts.onSubmitted != nil {
		var cancel <-chan struct{}
		if opts.ctx != nil {
			cancel = opts.ctx.Done()
		}
		go func() {
			tx, err := q.waitFinalProofSubmitted(cancel)
			if err != nil {
				fmt.Println(err.Error())
				opts.onError(err)
			}
			opts.onSubmitted(tx)
		}()
	}

	return nil
}

func (q *BrevisApp) WaitFinalProofSubmitted(ctx context.Context) (tx common.Hash, err error) {
	return q.waitFinalProofSubmitted(ctx.Done())
}

func (q *BrevisApp) waitFinalProofSubmitted(cancel <-chan struct{}) (common.Hash, error) {
	t := time.NewTicker(12 * time.Second)
	for {
		select {
		case <-t.C:
			res, err := q.gc.GetQueryStatus(&gwproto.GetQueryStatusRequest{
				QueryKey: &gwproto.QueryKey{
					QueryHash: hexutil.Encode(q.queryId),
					Nonce:     q.nonce,
				},
				TargetChainId: q.dstChainId,
			})
			if err != nil {
				return common.Hash{}, fmt.Errorf("error querying proof status: %s", err.Error())
			}
			if res.Status == gwproto.QueryStatus_QS_COMPLETE {
				fmt.Printf("final proof for query %x submitted: tx %s\n", q.queryId, res.TxHash)
				return common.HexToHash(res.TxHash), nil
			} else if res.Status == gwproto.QueryStatus_QS_FAILED {
				return common.Hash{}, fmt.Errorf("proof submission status Failure")
			} else {
				fmt.Printf("polling for final proof submission: status %s\n", res.Status)
			}
		case <-cancel:
			fmt.Println("stop waiting for final proof submission: context cancelled")
			return common.Hash{}, nil
		}
	}
}

func (q *BrevisApp) prepareQueryForBrevisPartnerFlow(
	vk plonk.VerifyingKey,
	witness witness.Witness,
	srcChainId, dstChainId uint64,
	appContract common.Address,
	option *gwproto.QueryOption,
	apiKey string, // used for brevis partner flow
	vkHash []byte,
) (calldata []byte, requestId common.Hash, nonce uint64, feeValue *big.Int, err error) {
	if !q.buildInputCalled {
		panic("must call BuildCircuitInput before PrepareRequest")
	}
	q.srcChainId = srcChainId
	q.dstChainId = dstChainId

<<<<<<< HEAD
	appCircuitInfo, err := buildAppCircuitInfo(q.circuitInput, q.maxReceipts, q.maxStorage, q.maxTxs, q.numMaxDataPoints, vk, witness)
=======
	appCircuitInfo, err := buildAppCircuitInfo(q.circuitInput, q.maxReceipts, q.maxStorage, q.maxTxs, vk, witness)
>>>>>>> 1f1188c5
	if err != nil {
		err = fmt.Errorf("failed to build app circuit info: %s", err.Error())
		return
	}

	req := &gwproto.SendBatchQueriesRequest{
		ChainId: srcChainId,
		Queries: []*gwproto.Query{
			{
				ReceiptInfos:      buildReceiptInfos(q.receipts, q.maxReceipts),
				StorageQueryInfos: buildStorageQueryInfos(q.storageVals, q.maxStorage),
				TransactionInfos:  buildTxInfos(q.txs, q.maxTxs),
				AppCircuitInfo: &commonproto.AppCircuitInfoWithProof{
					OutputCommitment:     appCircuitInfo.OutputCommitment,
					VkHash:               hexutil.Encode(vkHash),
					InputCommitments:     appCircuitInfo.InputCommitments,
					Toggles:              appCircuitInfo.Toggles,
					Output:               appCircuitInfo.Output,
					CallbackAddr:         hexutil.Encode(appContract[:]),
					InputCommitmentsRoot: appCircuitInfo.InputCommitmentsRoot,
					MaxReceipts:          appCircuitInfo.MaxReceipts,
					MaxStorage:           appCircuitInfo.MaxStorage,
					MaxTx:                appCircuitInfo.MaxTx,
				},
			},
		},
		TargetChainId: dstChainId,
		Option:        *option,
		ApiKey:        apiKey,
	}
	fmt.Println("Calling Brevis gateway PrepareRequest...")
	res, err := q.gc.SendBatchQueries(req)
	if err != nil {
		return
	}

	if len(res.QueryKeys) == 0 {
		err = fmt.Errorf("empty query info from brevis gateway")
		return
	}

	queryKey := res.QueryKeys[0]
	queryId, err := hexutil.Decode(queryKey.QueryHash)
	if err != nil {
		return
	}
	q.queryId = queryId
	q.nonce = queryKey.Nonce

	feeValue, ok := new(big.Int).SetString(res.GetFee(), 10)
	if !ok {
		err = fmt.Errorf("cannot parse fee value of %s", res.GetFee())
		return
	}

	fmt.Printf("Brevis gateway responded with proofId %x, nonce %d, feeValue %d\n", queryId, q.nonce, feeValue)
	fmt.Println("No need to submit on-chain tx for brevis partner flow")
	return nil, common.BytesToHash(queryId), q.nonce, feeValue, err
}

func (q *BrevisApp) checkAllocations(cb AppCircuit) error {
	maxReceipts, maxSlots, maxTxs := cb.Allocate()

	numReceipts := len(q.receipts.special) + len(q.receipts.ordered)
	if maxReceipts%32 != 0 {
		return allocationMultipleErr("receipt", maxReceipts)
	}
	if numReceipts > maxReceipts {
		return allocationLenErr("receipt", numReceipts, maxReceipts)
	}
	numStorages := len(q.storageVals.special) + len(q.storageVals.ordered)
	if maxSlots%32 != 0 {
		return allocationMultipleErr("storage", maxSlots)
	}
	if numStorages > maxSlots {
		return allocationLenErr("storage", numStorages, maxSlots)
	}
	numTxs := len(q.txs.special) + len(q.txs.ordered)
	if maxTxs%32 != 0 {
		return allocationMultipleErr("transaction", maxTxs)
	}
	if numTxs > maxTxs {
		return allocationLenErr("transaction", numTxs, maxTxs)
	}
<<<<<<< HEAD
	total := maxReceipts + maxSlots + maxTxs
	if total > q.numMaxDataPoints {
		return allocationLenErr("total", total, q.numMaxDataPoints)
=======

	if maxReceipts == 0 && maxSlots == 0 && maxTxs == 0 {
		return fmt.Errorf("no receipts, slots and txs used in circuit")
>>>>>>> 1f1188c5
	}
	return nil
}

func (q *BrevisApp) assignInputCommitment(w *CircuitInput) {
<<<<<<< HEAD
	leafs := make([]*big.Int, q.numMaxDataPoints)
=======
	leafs := make([]*big.Int, q.dataPoints)
>>>>>>> 1f1188c5
	hasher := utils.NewPoseidonBn254()
	// assign 0 to input commit for dummy and actual data hash for non-dummies
	j := 0

	ric := brevisCommon.DummyReceiptInputCommitment[q.srcChainId]
	if len(ric) == 0 {
		panic(fmt.Sprintf("cannot find dummy receipt info for chain %d", q.srcChainId))
	}
	ricData, err := hexutil.Decode(ric)
	if err != nil {
		panic(err.Error())
	}
	if len(ricData) == 0 {
		panic(fmt.Sprintf("cannot decode dummy receipt info for chain %d", q.srcChainId))
	}
	w.DummyReceiptInputCommitment = ricData

	for i, receipt := range w.Receipts.Raw {
		if fromInterface(w.Receipts.Toggles[i]).Sign() != 0 {
			result, err := doHash(hasher, receipt.goPack())
			if err != nil {
				panic(fmt.Sprintf("failed to hash receipt: %s", err.Error()))
			}
			w.InputCommitments[j] = result
			leafs[j] = result
		} else {
			w.InputCommitments[j] = ricData
			leafs[j] = new(big.Int).SetBytes(ricData)
		}
		j++
	}

	sic := brevisCommon.DummyStorageInputCommitment[q.srcChainId]
	if len(sic) == 0 {
		panic(fmt.Sprintf("cannot find dummy receipt info for chain %d", q.srcChainId))
	}
	sicData, err := hexutil.Decode(sic)
	if err != nil {
		panic(err.Error())
	}
	if len(sicData) == 0 {
		panic(fmt.Sprintf("cannot decode dummy receipt info for chain %d", q.srcChainId))
	}
	w.DummyStorageInputCommitment = sicData

	for i, slot := range w.StorageSlots.Raw {
		if fromInterface(w.StorageSlots.Toggles[i]).Sign() != 0 {
			result, err := doHash(hasher, slot.goPack())
			if err != nil {
				panic(fmt.Sprintf("failed to hash receipt: %s", err.Error()))
			}
			w.InputCommitments[j] = result
			leafs[j] = result
		} else {
			w.InputCommitments[j] = sicData
			leafs[j] = new(big.Int).SetBytes(sicData)
		}
		j++
	}

	tic := brevisCommon.DummyTransactionInputCommitment[q.srcChainId]
	if len(tic) == 0 {
		panic(fmt.Sprintf("cannot find dummy receipt info for chain %d", q.srcChainId))
	}
	ticData, err := hexutil.Decode(tic)
	if err != nil {
		panic(err.Error())
	}
	if len(ticData) == 0 {
		panic(fmt.Sprintf("cannot decode dummy receipt info for chain %d", q.srcChainId))
	}
	w.DummyTransactionInputCommitment = ticData

	for i, tx := range w.Transactions.Raw {
		if fromInterface(w.Transactions.Toggles[i]).Sign() != 0 {
			result, err := doHash(hasher, tx.goPack())
			if err != nil {
				panic(fmt.Sprintf("failed to hash receipt: %s", err.Error()))
			}
			w.InputCommitments[j] = result
			leafs[j] = result
		} else {

			w.InputCommitments[j] = ticData
			leafs[j] = new(big.Int).SetBytes(ticData)
		}
		j++
	}

<<<<<<< HEAD
	for i := j; i < q.numMaxDataPoints; i++ {
=======
	for i := j; i < q.dataPoints; i++ {
>>>>>>> 1f1188c5
		w.InputCommitments[i] = ticData
		leafs[i] = new(big.Int).SetBytes(ticData)
	}

	w.InputCommitmentsRoot, err = CalPoseidonBn254MerkleTree(leafs)
	if err != nil {
		panic(fmt.Sprintf("failed to dp sub hash merkel with poseidon bn254: %s", err.Error()))
	}
}

func DoHashWithPoseidonBn254(packed []*big.Int) (*big.Int, error) {
	hasher := utils.NewPoseidonBn254()
	return DoHash(hasher, packed)
}

func DoHash(hasher *utils.PoseidonBn254Hasher, packed []*big.Int) (*big.Int, error) {
	return doHash(hasher, packed)
}

func doHash(hasher *utils.PoseidonBn254Hasher, packed []*big.Int) (*big.Int, error) {
	for _, v := range packed {
		hasher.Write(new(big.Int).SetBytes(common.LeftPadBytes(v.Bytes(), 32)))
	}
	ret, err := hasher.Sum()
	if err != nil {
		return nil, err
	}
	hasher.Reset()
	return ret, nil
}

// To reduce toggles commitment constraint comsumption,
// hash 32 toggles into one value which is used as merkle tree leaf.
func (q *BrevisApp) assignToggleCommitment(in *CircuitInput) {
	var err error
<<<<<<< HEAD
	in.TogglesCommitment, err = q.calTogglesHashRoot(in.Toggles())
=======
	in.TogglesCommitment, err = CalTogglesHashRoot(in.Toggles(), q.dataPoints)
>>>>>>> 1f1188c5
	if err != nil {
		log.Panicf("fail to CalTogglesHashRoot, err: %v", err)
	}
}

<<<<<<< HEAD
func (q *BrevisApp) calTogglesHashRoot(toggles []frontend.Variable) (*big.Int, error) {
	leafs := make([]*big.Int, q.numMaxDataPoints/32)
=======
func CalTogglesHashRoot(toggles []frontend.Variable, dataPoints int) (*big.Int, error) {
	leafs := make([]*big.Int, dataPoints/32)
>>>>>>> 1f1188c5
	if len(toggles)%32 != 0 {
		return nil, fmt.Errorf("invalid toggles length %d", len(toggles))
	}

	hasher := utils.NewPoseidonBn254()

	for i := range leafs {
		var toggleBits []uint
		for _, t := range toggles[i*32 : i*32+32] {
			toggleBits = append(toggleBits, uint(fromInterface(t).Uint64()))
		}
		packed := packBitsToInt(toggleBits, bn254_fr.Bits-1)
		hasher.Reset()
		for _, v := range packed {
			hasher.Write(v)
		}
		result, err := hasher.Sum()
		if err != nil {
			return nil, fmt.Errorf("invalid toggles length %d", len(toggles))
		}
		leafs[i] = result
	}

	togglesHashRoot, err := CalPoseidonBn254MerkleTree(leafs)
	if err != nil {
		panic(fmt.Sprintf("fail to cal toggles hash root %v", err))
	}
	return togglesHashRoot, nil
}

func CalPoseidonBn254MerkleTree(leafs []*big.Int) (*big.Int, error) {
	if !CheckNumberPowerOfTwo(len(leafs)) {
		return nil, fmt.Errorf("not pow of 2, %d", len(leafs))
	}
	hasher := utils.NewPoseidonBn254()
	elementCount := len(leafs)
	for {
		if elementCount == 1 {
			return leafs[0], nil
		}
		for i := 0; i < elementCount/2; i++ {
			hasher.Reset()
			hasher.Write(leafs[2*i])
			hasher.Write(leafs[2*i+1])
			result, err := hasher.Sum()
			if err != nil {
				return nil, fmt.Errorf("fail to hash in CalPoseidonBn254MerkleTree, err: %v", err)
			}
			leafs[i] = result
		}
		elementCount = elementCount / 2
	}
}

func (q *BrevisApp) assignReceipts(in *CircuitInput) error {
	// assigning user appointed receipts at specific indices
	for i, r := range q.receipts.special {
		receipt, err := q.buildReceipt(r)
		if err != nil {
			return err
		}
		in.Receipts.Raw[i] = receipt
		in.Receipts.Toggles[i] = 1
	}

	// distribute other receipts in order to the rest of the unassigned spaces
	j := 0
	for _, r := range q.receipts.ordered {
		for in.Receipts.Toggles[j] == 1 {
			j++
		}
		receipt, err := q.buildReceipt(r)
		if err != nil {
			return err
		}
		in.Receipts.Raw[j] = receipt
		in.Receipts.Toggles[j] = 1
		j++
	}

	return nil
}

func (q *BrevisApp) BuildReceipt(t ReceiptData) (Receipt, error) {
	return q.buildReceipt(t)
}

func (q *BrevisApp) buildReceipt(r ReceiptData) (Receipt, error) {
	key := generateReceiptKey(r, q.srcChainId)
	data := q.localInputData.Receipts[key]
	if data == nil {
		receiptInfo, mptKey, blockNum, blockBaseFee, err := q.getReceiptInfos(r.TxHash)
		if err != nil {
			return Receipt{}, err
		}
		fields, err := buildLogFieldsPersistence(r.Fields, receiptInfo)
		if err != nil {
			return Receipt{}, err
		}

		data = &ReceiptPersistence{
			TxHash:       r.TxHash,
			BlockNum:     blockNum,
			BlockBaseFee: blockBaseFee,
			MptKeyPath:   mptKey,
			Fields:       fields,
		}
		q.localInputData.Receipts[key] = data
	}
	return convertReceiptPersistenceToReceipt(data), nil
}

func (q *BrevisApp) assignStorageSlots(in *CircuitInput) (err error) {
	// assigning user appointed data at specific indices
	for i, val := range q.storageVals.special {
		s, err := q.buildStorageSlot(val)
		if err != nil {
			return err
		}
		in.StorageSlots.Raw[i] = s
		in.StorageSlots.Toggles[i] = 1
	}

	// distribute other data in order to the rest of the unassigned spaces
	j := 0
	for _, val := range q.storageVals.ordered {
		for in.StorageSlots.Toggles[j] == 1 {
			j++
		}
		s, err := q.buildStorageSlot(val)
		if err != nil {
			return err
		}
		in.StorageSlots.Raw[j] = s
		in.StorageSlots.Toggles[j] = 1
		j++
	}

	return nil
}

func (q *BrevisApp) BuildStorageSlot(s StorageData) (StorageSlot, error) {
	return q.buildStorageSlot(s)
}

func (q *BrevisApp) buildStorageSlot(s StorageData) (StorageSlot, error) {
	key := generateStorageKey(s, q.srcChainId)
	data := q.localInputData.Storages[key]
	if data == nil {
		blockBaseFee, err := q.getBlockBaseFee(s.BlockNum)
		if err != nil {
			return StorageSlot{}, nil
		}

		value, err := q.getStorageValue(s.BlockNum, s.Address, s.Slot)
		if err != nil {
			return StorageSlot{}, nil
		}

		data = &StoragePersistence{
			BlockNum:     s.BlockNum,
			BlockBaseFee: blockBaseFee,
			Address:      s.Address,
			Slot:         s.Slot,
			Value:        value,
		}
		q.localInputData.Storages[key] = data
	}

	return convertStoragePersistenceToStorage(data), nil
}

func (q *BrevisApp) assignTransactions(in *CircuitInput) (err error) {
	// assigning user appointed data at specific indices
	for i, t := range q.txs.special {
		tx, err := q.buildTx(t)
		if err != nil {
			return err
		}
		in.Transactions.Raw[i] = tx
		in.Transactions.Toggles[i] = 1
	}

	j := 0
	for i, t := range q.txs.ordered {
		for in.Transactions.Toggles[j] == 1 {
			j++
		}
		tx, err := q.buildTx(t)
		if err != nil {
			return err
		}
		in.Transactions.Raw[i] = tx
		in.Transactions.Toggles[i] = 1
		j++
	}

	return nil
}

func (q *BrevisApp) BuildTx(t TransactionData) (Transaction, error) {
	return q.buildTx(t)
}

func (q *BrevisApp) buildTx(t TransactionData) (Transaction, error) {
	key := generateTxKey(t, q.srcChainId)
	data := q.localInputData.Txs[key]
	if data == nil {
		leafHash, mptKey, blockNumber, baseFee, err := q.calculateTxLeafHashBlockBaseFeeAndMPTKey(t.Hash)
		if err != nil {
			return Transaction{}, err
		}

		data = &TransactionPersistence{
			Hash:         t.Hash,
			BlockNum:     blockNumber,
			BlockBaseFee: baseFee,
			MptKeyPath:   mptKey,
			LeafHash:     leafHash,
		}
		q.localInputData.Txs[key] = data
	}

	return convertTxPersistenceToTransaction(data), nil
}

func buildCircuitInputErr(m string, err error) (CircuitInput, error) {
	return CircuitInput{}, fmt.Errorf("%s: %s", m, err.Error())
}

func allocationMultipleErr(name string, queryCount int) error {
	return fmt.Errorf("# of %s max queries (%d) must be an integral multiple of 32, check your AppCircuit.Allocate() method",
		name, queryCount)
}

func allocationLenErr(name string, queryCount, maxCount int) error {
	return fmt.Errorf("# of %s queries (%d) must not exceed the allocated max %s (%d), check your AppCircuit.Allocate() method",
		name, queryCount, name, maxCount)
}

func (q *BrevisApp) calculateMPTKeyWithIndex(index int) *big.Int {
	var indexBuf []byte
	keyIndex := rlp.AppendUint64(indexBuf[:0], uint64(index))
	return new(big.Int).SetBytes(keyIndex)
}<|MERGE_RESOLUTION|>--- conflicted
+++ resolved
@@ -101,13 +101,13 @@
 	localInputData     *DataPersistence
 
 	// cache fields
-<<<<<<< HEAD
-	circuitInput                                      CircuitInput
-	buildInputCalled                                  bool
-	queryId                                           []byte
-	nonce                                             uint64
-	srcChainId, dstChainId                            uint64
-	maxReceipts, maxStorage, maxTxs, numMaxDataPoints int
+	circuitInput                    CircuitInput
+	buildInputCalled                bool
+	queryId                         []byte
+	nonce                           uint64
+	srcChainId, dstChainId          uint64
+	maxReceipts, maxStorage, maxTxs int
+	dataPoints                      int
 }
 
 func NewBrevisApp(
@@ -127,16 +127,6 @@
 	if err != nil {
 		return nil, err
 	}
-=======
-	circuitInput                    CircuitInput
-	buildInputCalled                bool
-	queryId                         []byte
-	nonce                           uint64
-	srcChainId, dstChainId          uint64
-	maxReceipts, maxStorage, maxTxs int
-	dataPoints                      int
-}
->>>>>>> 1f1188c5
 
 	if srcChainId != chainId.Uint64() {
 		return nil, fmt.Errorf("invalid src chain id %d rpcUrl %s pair", srcChainId, rpcUrl)
@@ -224,12 +214,8 @@
 		return CircuitInput{}, err
 	}
 
-<<<<<<< HEAD
-	in := defaultCircuitInput(q.maxReceipts, q.maxStorage, q.maxTxs, q.numMaxDataPoints)
-=======
 	q.dataPoints = DataPointsNextPowerOf2(q.maxReceipts + q.maxStorage + q.maxTxs)
 	in := defaultCircuitInput(q.maxReceipts, q.maxStorage, q.maxTxs, q.dataPoints)
->>>>>>> 1f1188c5
 
 	// receipt
 	err = q.assignReceipts(&in)
@@ -294,11 +280,7 @@
 	q.srcChainId = srcChainId
 	q.dstChainId = dstChainId
 
-<<<<<<< HEAD
-	appCircuitInfo, err := buildAppCircuitInfo(q.circuitInput, q.maxReceipts, q.maxStorage, q.maxTxs, q.numMaxDataPoints, vk, witness)
-=======
 	appCircuitInfo, err := buildAppCircuitInfo(q.circuitInput, q.maxReceipts, q.maxStorage, q.maxTxs, vk, witness)
->>>>>>> 1f1188c5
 	if err != nil {
 		return
 	}
@@ -485,11 +467,7 @@
 	q.srcChainId = srcChainId
 	q.dstChainId = dstChainId
 
-<<<<<<< HEAD
-	appCircuitInfo, err := buildAppCircuitInfo(q.circuitInput, q.maxReceipts, q.maxStorage, q.maxTxs, q.numMaxDataPoints, vk, witness)
-=======
 	appCircuitInfo, err := buildAppCircuitInfo(q.circuitInput, q.maxReceipts, q.maxStorage, q.maxTxs, vk, witness)
->>>>>>> 1f1188c5
 	if err != nil {
 		err = fmt.Errorf("failed to build app circuit info: %s", err.Error())
 		return
@@ -574,25 +552,15 @@
 	if numTxs > maxTxs {
 		return allocationLenErr("transaction", numTxs, maxTxs)
 	}
-<<<<<<< HEAD
-	total := maxReceipts + maxSlots + maxTxs
-	if total > q.numMaxDataPoints {
-		return allocationLenErr("total", total, q.numMaxDataPoints)
-=======
 
 	if maxReceipts == 0 && maxSlots == 0 && maxTxs == 0 {
 		return fmt.Errorf("no receipts, slots and txs used in circuit")
->>>>>>> 1f1188c5
 	}
 	return nil
 }
 
 func (q *BrevisApp) assignInputCommitment(w *CircuitInput) {
-<<<<<<< HEAD
-	leafs := make([]*big.Int, q.numMaxDataPoints)
-=======
 	leafs := make([]*big.Int, q.dataPoints)
->>>>>>> 1f1188c5
 	hasher := utils.NewPoseidonBn254()
 	// assign 0 to input commit for dummy and actual data hash for non-dummies
 	j := 0
@@ -682,11 +650,7 @@
 		j++
 	}
 
-<<<<<<< HEAD
-	for i := j; i < q.numMaxDataPoints; i++ {
-=======
 	for i := j; i < q.dataPoints; i++ {
->>>>>>> 1f1188c5
 		w.InputCommitments[i] = ticData
 		leafs[i] = new(big.Int).SetBytes(ticData)
 	}
@@ -722,23 +686,14 @@
 // hash 32 toggles into one value which is used as merkle tree leaf.
 func (q *BrevisApp) assignToggleCommitment(in *CircuitInput) {
 	var err error
-<<<<<<< HEAD
-	in.TogglesCommitment, err = q.calTogglesHashRoot(in.Toggles())
-=======
 	in.TogglesCommitment, err = CalTogglesHashRoot(in.Toggles(), q.dataPoints)
->>>>>>> 1f1188c5
 	if err != nil {
 		log.Panicf("fail to CalTogglesHashRoot, err: %v", err)
 	}
 }
 
-<<<<<<< HEAD
 func (q *BrevisApp) calTogglesHashRoot(toggles []frontend.Variable) (*big.Int, error) {
-	leafs := make([]*big.Int, q.numMaxDataPoints/32)
-=======
-func CalTogglesHashRoot(toggles []frontend.Variable, dataPoints int) (*big.Int, error) {
 	leafs := make([]*big.Int, dataPoints/32)
->>>>>>> 1f1188c5
 	if len(toggles)%32 != 0 {
 		return nil, fmt.Errorf("invalid toggles length %d", len(toggles))
 	}
