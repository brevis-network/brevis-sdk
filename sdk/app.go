--- conflicted
+++ resolved
@@ -258,11 +258,7 @@
 	q.srcChainId = srcChainId
 	q.dstChainId = dstChainId
 
-<<<<<<< HEAD
-	appCircuitInfo, err := buildAppCircuitInfo(q.circuitInput, q.maxReceipts, q.maxStorage, q.maxTxs, q.numMaxDataPoints, vk, witness)
-=======
 	appCircuitInfo, err := buildAppCircuitInfo(q.circuitInput, q.maxReceipts, q.maxStorage, q.maxTxs, NumMaxDataPoints, vk, witness)
->>>>>>> 79fd94fc
 	if err != nil {
 		return
 	}
@@ -449,11 +445,7 @@
 	q.srcChainId = srcChainId
 	q.dstChainId = dstChainId
 
-<<<<<<< HEAD
-	appCircuitInfo, err := buildAppCircuitInfo(q.circuitInput, q.maxReceipts, q.maxStorage, q.maxTxs, q.numMaxDataPoints, vk, witness)
-=======
 	appCircuitInfo, err := buildAppCircuitInfo(q.circuitInput, q.maxReceipts, q.maxStorage, q.maxTxs, NumMaxDataPoints, vk, witness)
->>>>>>> 79fd94fc
 	if err != nil {
 		err = fmt.Errorf("failed to build app circuit info: %s", err.Error())
 		return
