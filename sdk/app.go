--- conflicted
+++ resolved
@@ -124,7 +124,7 @@
 	buildInputCalled       bool
 	queryId                []byte
 	srcChainId, dstChainId uint64
-	
+
 }
 
 func NewBrevisApp(gatewayUrlOverride ...string) (*BrevisApp, error) {
@@ -530,17 +530,10 @@
 
 func buildStorageSlot(s StorageData) StorageSlot {
 	return StorageSlot{
-<<<<<<< HEAD
 		BlockNum: newU248(s.BlockNum),
 		Contract: ConstUint248(s.Address),
-		Key:      ConstBytes32(crypto.Keccak256(s.Key[:])),
+		Key:      ConstBytes32(crypto.Keccak256(crypto.Keccak256(s.Key[:])),
 		Value:    ConstBytes32(s.Value[:]),
-=======
-		BlockNum: s.BlockNum,
-		Contract: ParseAddress(s.Address),
-		Key:      ParseBytes32(crypto.Keccak256(s.Key[:])),
-		Value:    ParseBytes32(s.Value[:]),
->>>>>>> 4d3f21cb
 	}
 }
 
