package sdk

import (
	"bytes"
	"context"
	"fmt"
	"hash"
	"math/big"
	"time"

	"github.com/brevis-network/brevis-sdk/sdk/proto"
	"github.com/brevis-network/zk-utils/common/eth"
	bls12377_fr "github.com/consensys/gnark-crypto/ecc/bls12-377/fr"
	"github.com/consensys/gnark-crypto/ecc/bls12-377/fr/mimc"
	"github.com/consensys/gnark/backend/plonk"
	"github.com/consensys/gnark/frontend"
	"github.com/ethereum/go-ethereum/accounts/abi"
	"github.com/ethereum/go-ethereum/common"
	"github.com/ethereum/go-ethereum/common/hexutil"
)

type ReceiptData struct {
	BlockNum *big.Int                      `json:"block_num,omitempty"`
	TxHash   common.Hash                   `json:"tx_hash,omitempty"`
	Fields   [NumMaxLogFields]LogFieldData `json:"fields,omitempty"`
}

// LogFieldData represents a single field of an event.
type LogFieldData struct {
	// The contract from which the event is emitted
	Contract common.Address `json:"contract,omitempty"`
	// the index of the log in the receipt
	LogIndex uint `json:"log_index,omitempty"`
	// The event ID of the event to which the field belong (aka topics[0])
	EventID common.Hash `json:"event_id,omitempty"`
	// Whether the field is a topic (aka "indexed" as in solidity events)
	IsTopic bool `json:"is_topic,omitempty"`
	// The index of the field in either a log's topics or data. For example, if a
	// field is the second topic of a log, then FieldIndex is 1; if a field is the
	// third field in the RLP decoded data, then FieldIndex is 2.
	FieldIndex uint `json:"field_index,omitempty"`
	// The value of the field in event, aka the actual thing we care about, only
	// 32-byte fixed length values are supported.
	Value common.Hash `json:"value,omitempty"`
}

type StorageData struct {
	BlockNum *big.Int       `json:"block_num,omitempty"`
	Address  common.Address `json:"address,omitempty"`
	Key      common.Hash    `json:"key,omitempty"`
	Value    common.Hash    `json:"value,omitempty"`
}

type TransactionData struct {
<<<<<<< HEAD
	Hash     common.Hash `json:"hash,omitempty"`
	ChainId  *big.Int    `json:"chain_id,omitempty"`
	BlockNum *big.Int    `json:"block_num,omitempty"`
	Nonce    uint64      `json:"nonce,omitempty"`
	// MaxPriorityFeePerGas is always 0 for non-dynamic fee txs
	MaxPriorityFeePerGas *big.Int `json:"max_priority_fee_per_gas,omitempty"`
	// GasPriceOrFeeCap means GasPrice for non-dynamic fee txs and GasFeeCap for
	// dynamic fee txs
	GasPriceOrFeeCap *big.Int       `json:"gas_price_or_fee_cap,omitempty"`
	GasLimit         uint64         `json:"gas_limit,omitempty"`
	From             common.Address `json:"from,omitempty"`
	To               common.Address `json:"to,omitempty"`
	Value            *big.Int       `json:"value,omitempty"`
=======
	Hash     common.Hash
	ChainId  *big.Int
	BlockNum *big.Int
	Nonce    uint64
	// GasTipCapOrGasPrice is GasPrice for legacy tx (type 0) and GasTipCapOap for
	// dynamic-fee tx (type 2)
	GasTipCapOrGasPrice *big.Int
	// GasFeeCap is always 0 for legacy tx
	GasFeeCap *big.Int
	GasLimit  uint64
	From      common.Address
	To        common.Address
	Value     *big.Int
>>>>>>> 627271d2
}

type rawData[T ReceiptData | StorageData | TransactionData] struct {
	ordered []T
	special map[int]T
}

func (q *rawData[T]) add(data T, index ...int) {
	if len(index) > 1 {
		panic("no more than one index should be supplied")
	}
	if q.special == nil {
		q.special = make(map[int]T)
	}
	if len(index) == 1 {
		q.special[index[0]] = data
	} else {
		q.ordered = append(q.ordered, data)
	}
}

func (q *rawData[T]) list() []T {
	indexed := map[int]T{}
	// copy the map
	for i, v := range q.special {
		indexed[i] = v
	}

	var empty T
	j := 0
	for _, v := range q.ordered {
		for indexed[j] != empty {
			j++
		}
		indexed[j] = v
	}

	l := make([]T, len(indexed))
	for i, v := range indexed {
		l[i] = v
	}

	return l
}

type BrevisApp struct {
	gc            *GatewayClient
	brevisRequest *abi.ABI

	receipts    rawData[ReceiptData]
	storageVals rawData[StorageData]
	txs         rawData[TransactionData]

	// cache fields
	circuitInput           CircuitInput
	buildInputCalled       bool
	queryId                []byte
	srcChainId, dstChainId uint64
}

func NewBrevisApp(gatewayUrlOverride ...string) (*BrevisApp, error) {
	gc, err := NewGatewayClient(gatewayUrlOverride...)
	if err != nil {
		return nil, err
	}
	br, err := eth.BrevisRequestMetaData.GetAbi()
	if err != nil {
		return nil, err
	}
	return &BrevisApp{
		gc:            gc,
		brevisRequest: br,
		receipts:      rawData[ReceiptData]{},
		storageVals:   rawData[StorageData]{},
		txs:           rawData[TransactionData]{},
	}, nil
}

// AddReceipt adds the ReceiptData to be queried. If an index is specified, the
// data will be assigned to the specified index of DataInput.Receipts.
func (q *BrevisApp) AddReceipt(data ReceiptData, index ...int) {
	q.receipts.add(data, index...)
}

// AddStorage adds the StorageData to be queried. If an index is
// specified, the data will be assigned to the specified index of
// DataInput.StorageSlots.
func (q *BrevisApp) AddStorage(data StorageData, index ...int) {
	q.storageVals.add(data, index...)
}

// AddTransaction adds the TransactionData to be queried. If an index is
// specified, the data will be assigned to the specified index of
// DataInput.Transactions.
func (q *BrevisApp) AddTransaction(data TransactionData, index ...int) {
	q.txs.add(data, index...)
}

// BuildCircuitInput executes all added queries and package the query results
// into circuit assignment (the DataInput struct) The provided ctx is used
// when performing network calls to the provided blockchain RPC.
func (q *BrevisApp) BuildCircuitInput(guestCircuit AppCircuit) (CircuitInput, error) {

	// 1. call rpc to fetch data for each query type, then assign the corresponding input fields
	// 2. mimc hash data at each position to generate and assign input commitments and toggles commitment
	// 3. dry-run user circuit to generate output and output commitment

	in := &CircuitInput{}
	maxReceipts, maxSlots, maxTxs := guestCircuit.Allocate()
	err := q.checkAllocations(guestCircuit)
	if err != nil {
		return CircuitInput{}, err
	}

	// initialize
	in.Receipts = NewDataPoints[Receipt](maxReceipts, NewReceipt)
	in.StorageSlots = NewDataPoints[StorageSlot](maxSlots, NewStorageSlot)
	in.Transactions = NewDataPoints[Transaction](maxTxs, NewTransaction)
	in.OutputCommitment = OutputCommitment{0, 0}
	in.InputCommitments = make([]frontend.Variable, NumMaxDataPoints)
	for i := range in.InputCommitments {
		in.InputCommitments[i] = 0
	}

	// receipt
	err = q.assignReceipts(in)
	if err != nil {
		return buildCircuitInputErr("failed to assign in from receipt queries", err)
	}

	// storage
	err = q.assignStorageSlots(in)
	if err != nil {
		return buildCircuitInputErr("failed to assign in from storage queries", err)
	}

	// transaction
	err = q.assignTransactions(in)
	if err != nil {
		return buildCircuitInputErr("failed to assign in from transaction queries", err)
	}

	// commitment
	q.assignInputCommitment(in)
	q.assignToggleCommitment(in)

	fmt.Printf("input commits: %d\n", in.InputCommitments)

	// dry run without assigning the output commitment first to compute the output commitment using the user circuit
	outputCommit, output, err := dryRun(*in, guestCircuit)
	if err != nil {
		return buildCircuitInputErr("failed to generate output commitment", err)
	}
	in.OutputCommitment = outputCommit
	// cache dry-run output to be used in building gateway request later
	in.dryRunOutput = output

	q.circuitInput = *in // cache the generated circuit input for later use in building gateway request
	q.buildInputCalled = true
	fmt.Printf("output %x\n", output)

	return *in, nil
}

func (q *BrevisApp) PrepareRequest(
	vk plonk.VerifyingKey,
	srcChainId, dstChainId uint64,
	refundee, appContract common.Address,
) (calldata []byte, requestId common.Hash, feeValue *big.Int, err error) {
	if !q.buildInputCalled {
		panic("must call BuildCircuitInput before PrepareRequest")
	}
	q.srcChainId = srcChainId
	q.dstChainId = dstChainId

	req := &proto.PrepareQueryRequest{
		ChainId:           srcChainId,
		TargetChainId:     dstChainId,
		ReceiptInfos:      buildReceiptInfos(q.receipts),
		StorageQueryInfos: buildStorageQueryInfos(q.storageVals),
		TransactionInfos:  buildTxInfos(q.txs),
		AppCircuitInfo:    buildAppCircuitInfo(q.circuitInput, vk),
		UseAppCircuitInfo: true,
	}

	fmt.Println("Calling Brevis gateway PrepareRequest...")
	res, err := q.gc.PrepareQuery(req)
	if err != nil {
		return
	}
	queryId, err := hexutil.Decode(res.QueryHash)
	if err != nil {
		return
	}
	q.queryId = queryId

	feeValue, ok := new(big.Int).SetString(res.GetFee(), 10)
	if !ok {
		err = fmt.Errorf("cannot parse fee value of %s", res.GetFee())
		return
	}

	fmt.Printf("Brevis gateway responded with requestId %x, feeValue %d\n", queryId, feeValue)

	calldata, err = q.buildSendRequestCalldata(common.BytesToHash(queryId), refundee, appContract)
	return calldata, common.BytesToHash(queryId), feeValue, err
}

func (q *BrevisApp) buildSendRequestCalldata(args ...interface{}) ([]byte, error) {
	sendRequest, ok := q.brevisRequest.Methods["sendRequest"]
	if !ok {
		return nil, fmt.Errorf("method sendRequest not fonud in abi")
	}
	inputs, err := sendRequest.Inputs.Pack(args...)
	if err != nil {
		return nil, err
	}
	return append(sendRequest.ID, inputs...), nil
}

type submitProofOptions struct {
	onSubmitted func(txHash common.Hash)
	onError     func(err error)
	ctx         context.Context
}
type SubmitProofOption func(option submitProofOptions)

// WithFinalProofSubmittedCallback sets an async callback for final proof submission result
func WithFinalProofSubmittedCallback(onSubmitted func(txHash common.Hash), onError func(err error)) SubmitProofOption {
	return func(option submitProofOptions) {
		option.onSubmitted = onSubmitted
		option.onError = onError
	}
}

// WithContext uses the input context as the context for waiting for final proof submission
func WithContext(ctx context.Context) SubmitProofOption {
	return func(option submitProofOptions) { option.ctx = ctx }
}

func (q *BrevisApp) SubmitProof(proof plonk.Proof, options ...SubmitProofOption) error {
	opts := submitProofOptions{}
	for _, apply := range options {
		apply(opts)
	}

	buf := bytes.NewBuffer([]byte{})
	_, err := proof.WriteTo(buf)
	if err != nil {
		return fmt.Errorf("error writing proof to bytes: %s", err.Error())
	}
	res, err := q.gc.SubmitProof(&proto.SubmitAppCircuitProofRequest{
		QueryHash:     hexutil.Encode(q.queryId),
		TargetChainId: q.dstChainId,
		Proof:         hexutil.Encode(buf.Bytes()),
	})
	if err != nil {
		return fmt.Errorf("error calling brevis gateway SubmitProof: %s", err.Error())
	}
	if !res.GetSuccess() {
		return fmt.Errorf("error calling brevis gateway SubmitProof: cdoe %s, msg %s",
			res.GetErr().GetCode(), res.GetErr().GetMsg())
	}

	if opts.onSubmitted != nil {
		var cancel <-chan struct{}
		if opts.ctx != nil {
			cancel = opts.ctx.Done()
		}
		go func() {
			tx, err := q.waitFinalProofSubmitted(cancel)
			if err != nil {
				fmt.Println(err.Error())
				opts.onError(err)
			}
			opts.onSubmitted(tx)
		}()
	}

	return nil
}

func (q *BrevisApp) WaitFinalProofSubmitted(ctx context.Context) (tx common.Hash, err error) {
	return q.waitFinalProofSubmitted(ctx.Done())
}

func (q *BrevisApp) waitFinalProofSubmitted(cancel <-chan struct{}) (common.Hash, error) {
	t := time.NewTicker(12 * time.Second)
	for {
		select {
		case <-t.C:
			res, err := q.gc.GetQueryStatus(&proto.GetQueryStatusRequest{
				QueryHash:     hexutil.Encode(q.queryId),
				TargetChainId: q.dstChainId,
			})
			if err != nil {
				return common.Hash{}, fmt.Errorf("error querying proof status: %s", err.Error())
			}
			if res.Status == proto.QueryStatus_QS_COMPLETE {
				fmt.Printf("final proof for query %x submitted: tx %s\n", q.queryId, res.TxHash)
				return common.HexToHash(res.TxHash), nil
			} else if res.Status == proto.QueryStatus_QS_FAILED {
				return common.Hash{}, fmt.Errorf("proof submission status Failure")
			} else {
				fmt.Printf("polling for final proof submission: status %s\n", res.Status)
			}
		case <-cancel:
			fmt.Println("stop waiting for final proof submission: context cancelled")
			return common.Hash{}, nil
		}
	}
}

func (q *BrevisApp) checkAllocations(cb AppCircuit) error {
	maxReceipts, maxSlots, maxTxs := cb.Allocate()

	numReceipts := len(q.receipts.special) + len(q.receipts.ordered)
	if numReceipts > maxReceipts {
		return allocationLenErr("receipt", numReceipts, maxReceipts)
	}
	numStorages := len(q.storageVals.special) + len(q.storageVals.ordered)
	if numStorages > maxSlots {
		return allocationLenErr("storage", numStorages, maxSlots)
	}
	numTxs := len(q.txs.special) + len(q.txs.ordered)
	if numTxs > maxTxs {
		return allocationLenErr("transaction", numTxs, maxTxs)
	}
	total := maxReceipts + maxSlots + maxTxs
	if total > NumMaxDataPoints {
		return allocationLenErr("total", total, NumMaxDataPoints)
	}
	return nil
}

func (q *BrevisApp) assignInputCommitment(w *CircuitInput) {
	hasher := mimc.NewMiMC()
	// assign 0 to input commit for dummy slots and actual data hash for non-dummies
	j := 0
	for i, receipt := range w.Receipts.Raw {
		if fromInterface(w.Receipts.Toggles[i]).Sign() != 0 {
			w.InputCommitments[j] = doHash(hasher, receipt.goPack())
		}
		j++
	}
	for i, slot := range w.StorageSlots.Raw {
		if fromInterface(w.StorageSlots.Toggles[i]).Sign() != 0 {
			w.InputCommitments[j] = doHash(hasher, slot.goPack())
		}
		j++
	}
	for i, tx := range w.Transactions.Raw {
		if fromInterface(w.Transactions.Toggles[i]).Sign() != 0 {
			w.InputCommitments[j] = doHash(hasher, tx.goPack())
		}
		j++
	}
}

func doHash(hasher hash.Hash, packed []*big.Int) *big.Int {
	for _, v := range packed {
		hasher.Write(common.LeftPadBytes(v.Bytes(), 32))
	}
	ret := new(big.Int).SetBytes(hasher.Sum(nil))
	hasher.Reset()
	return ret
}

func (q *BrevisApp) assignToggleCommitment(in *CircuitInput) {
	var toggles = in.Toggles()
	var toggleBits []uint
	for _, t := range toggles {
		toggleBits = append(toggleBits, uint(fromInterface(t).Uint64()))
	}
	packed := packBitsToInt(toggleBits, bls12377_fr.Bits-1)
	hasher := mimc.NewMiMC()
	for _, v := range packed {
		hasher.Write(common.LeftPadBytes(v.Bytes(), 32))
	}
	in.TogglesCommitment = new(big.Int).SetBytes(hasher.Sum(nil))
}

func (q *BrevisApp) assignReceipts(in *CircuitInput) error {
	// assigning user appointed receipts at specific indices
	for i, receipt := range q.receipts.special {
		in.Receipts.Raw[i] = Receipt{
			BlockNum: newU248(receipt.BlockNum),
			Fields:   buildLogFields(receipt.Fields),
		}
		in.Receipts.Toggles[i] = 1
	}

	// distribute other receipts in order to the rest of the unassigned spaces
	j := 0
	for _, receipt := range q.receipts.ordered {
		for in.Receipts.Toggles[j] == 1 {
			j++
		}
		in.Receipts.Raw[j] = Receipt{
			BlockNum: newU248(receipt.BlockNum),
			Fields:   buildLogFields(receipt.Fields),
		}
		in.Receipts.Toggles[j] = 1
		j++
	}
	return nil
}

func buildLogFields(fs [NumMaxLogFields]LogFieldData) (fields [NumMaxLogFields]LogField) {
	for j, f := range fs {
		fields[j] = LogField{
			Contract: ConstUint248(f.Contract),
			// we only constrain the first 6 bytes of EventID in circuit for performance reasons
			// 6 bytes give us 1/2^48 chance of two logs of different IDs clashing per contract.
			EventID: ConstUint248(f.EventID[:6]),
			IsTopic: ConstUint248(f.IsTopic),
			Index:   ConstUint248(f.FieldIndex),
			Value:   ConstBytes32(f.Value[:]),
		}
	}
	return
}

func (q *BrevisApp) assignStorageSlots(in *CircuitInput) (err error) {
	// assigning user appointed data at specific indices
	for i, val := range q.storageVals.special {
		in.StorageSlots.Raw[i] = buildStorageSlot(val)
		in.StorageSlots.Toggles[i] = 1
	}

	// distribute other data in order to the rest of the unassigned spaces
	j := 0
	for i, val := range q.storageVals.ordered {
		for in.StorageSlots.Toggles[j] == 1 {
			j++
		}
		in.StorageSlots.Raw[i] = buildStorageSlot(val)
		in.StorageSlots.Toggles[i] = 1
		j++
	}
	return nil
}

func buildStorageSlot(s StorageData) StorageSlot {
	return StorageSlot{
		BlockNum: newU248(s.BlockNum),
		Contract: ConstUint248(s.Address),
		Key:      ConstBytes32(s.Key[:]),
		Value:    ConstBytes32(s.Value[:]),
	}
}

func (q *BrevisApp) assignTransactions(in *CircuitInput) (err error) {
	// assigning user appointed data at specific indices
	for i, t := range q.txs.special {
		in.Transactions.Raw[i] = buildTx(t)
		in.Transactions.Toggles[i] = 1
	}

	j := 0
	for i, t := range q.txs.ordered {
		for in.Transactions.Toggles[j] == 1 {
			j++
		}
		in.Transactions.Raw[i] = buildTx(t)
		in.Transactions.Toggles[i] = 1
		j++
	}
	return nil
}

func buildTx(t TransactionData) Transaction {
	return Transaction{
<<<<<<< HEAD
		ChainId:              ConstUint248(t.ChainId),
		BlockNum:             ConstUint248(t.BlockNum),
		Nonce:                ConstUint248(t.Nonce),
		MaxPriorityFeePerGas: ConstUint248(t.MaxPriorityFeePerGas),
		GasPriceOrFeeCap:     ConstUint248(t.GasPriceOrFeeCap),
		GasLimit:             ConstUint248(t.GasLimit),
		From:                 ConstUint248(t.From),
		To:                   ConstUint248(t.To),
		Value:                ConstBytes32(t.Value.Bytes()),
=======
		ChainId:             t.ChainId,
		BlockNum:            t.BlockNum,
		Nonce:               t.Nonce,
		GasTipCapOrGasPrice: t.GasTipCapOrGasPrice,
		GasFeeCap:           t.GasFeeCap,
		GasLimit:            t.GasLimit,
		From:                ParseAddress(t.From),
		To:                  ParseAddress(t.To),
		Value:               ParseBytes32(t.Value.Bytes()),
>>>>>>> 627271d2
	}
}

func buildCircuitInputErr(m string, err error) (CircuitInput, error) {
	return CircuitInput{}, fmt.Errorf("%s: %s", m, err.Error())
}

func allocationLenErr(name string, queryCount, maxCount int) error {
	return fmt.Errorf("# of %s queries (%d) must not exceed the allocated max %s (%d), check your AppCircuit.Allocate() method",
		name, queryCount, name, maxCount)
}<|MERGE_RESOLUTION|>--- conflicted
+++ resolved
@@ -52,35 +52,19 @@
 }
 
 type TransactionData struct {
-<<<<<<< HEAD
 	Hash     common.Hash `json:"hash,omitempty"`
 	ChainId  *big.Int    `json:"chain_id,omitempty"`
 	BlockNum *big.Int    `json:"block_num,omitempty"`
 	Nonce    uint64      `json:"nonce,omitempty"`
-	// MaxPriorityFeePerGas is always 0 for non-dynamic fee txs
-	MaxPriorityFeePerGas *big.Int `json:"max_priority_fee_per_gas,omitempty"`
-	// GasPriceOrFeeCap means GasPrice for non-dynamic fee txs and GasFeeCap for
-	// dynamic fee txs
-	GasPriceOrFeeCap *big.Int       `json:"gas_price_or_fee_cap,omitempty"`
-	GasLimit         uint64         `json:"gas_limit,omitempty"`
-	From             common.Address `json:"from,omitempty"`
-	To               common.Address `json:"to,omitempty"`
-	Value            *big.Int       `json:"value,omitempty"`
-=======
-	Hash     common.Hash
-	ChainId  *big.Int
-	BlockNum *big.Int
-	Nonce    uint64
 	// GasTipCapOrGasPrice is GasPrice for legacy tx (type 0) and GasTipCapOap for
 	// dynamic-fee tx (type 2)
-	GasTipCapOrGasPrice *big.Int
+	GasTipCapOrGasPrice *big.Int `json:"max_priority_fee_per_gas,omitempty"`
 	// GasFeeCap is always 0 for legacy tx
-	GasFeeCap *big.Int
-	GasLimit  uint64
-	From      common.Address
-	To        common.Address
-	Value     *big.Int
->>>>>>> 627271d2
+	GasFeeCap *big.Int       `json:"gas_price_or_fee_cap,omitempty"`
+	GasLimit  uint64         `json:"gas_limit,omitempty"`
+	From      common.Address `json:"from,omitempty"`
+	To        common.Address `json:"to,omitempty"`
+	Value     *big.Int       `json:"value,omitempty"`
 }
 
 type rawData[T ReceiptData | StorageData | TransactionData] struct {
@@ -554,27 +538,15 @@
 
 func buildTx(t TransactionData) Transaction {
 	return Transaction{
-<<<<<<< HEAD
 		ChainId:              ConstUint248(t.ChainId),
 		BlockNum:             ConstUint248(t.BlockNum),
 		Nonce:                ConstUint248(t.Nonce),
-		MaxPriorityFeePerGas: ConstUint248(t.MaxPriorityFeePerGas),
-		GasPriceOrFeeCap:     ConstUint248(t.GasPriceOrFeeCap),
+		GasTipCapOrGasPrice: ConstUint248(t.GasTipCapOrGasPrice),
+		GasFeeCap:     ConstUint248(t.GasFeeCap),
 		GasLimit:             ConstUint248(t.GasLimit),
 		From:                 ConstUint248(t.From),
 		To:                   ConstUint248(t.To),
 		Value:                ConstBytes32(t.Value.Bytes()),
-=======
-		ChainId:             t.ChainId,
-		BlockNum:            t.BlockNum,
-		Nonce:               t.Nonce,
-		GasTipCapOrGasPrice: t.GasTipCapOrGasPrice,
-		GasFeeCap:           t.GasFeeCap,
-		GasLimit:            t.GasLimit,
-		From:                ParseAddress(t.From),
-		To:                  ParseAddress(t.To),
-		Value:               ParseBytes32(t.Value.Bytes()),
->>>>>>> 627271d2
 	}
 }
 
