--- conflicted
+++ resolved
@@ -7,10 +7,6 @@
 	"sync"
 
 	"github.com/consensys/gnark/constraint/solver"
-<<<<<<< HEAD
-	"github.com/consensys/gnark/std/math/emulated"
-=======
->>>>>>> 5622d4aa
 )
 
 var registerOnce sync.Once
@@ -24,11 +20,7 @@
 }
 
 func GetHints() []solver.Hint {
-<<<<<<< HEAD
-	return []solver.Hint{QuoRemHint, SqrtHint, SortHint, GroupValuesHint, QuoRemBigHint, CmpHint}
-=======
-	return []solver.Hint{QuoRemHint, SqrtHint, SortHint, GroupValuesHint}
->>>>>>> 5622d4aa
+	return []solver.Hint{QuoRemHint, SqrtHint, SortHint, GroupValuesHint, CmpHint}
 }
 
 func QuoRemHint(_ *big.Int, in, out []*big.Int) error {
