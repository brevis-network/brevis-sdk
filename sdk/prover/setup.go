package prover

import (
	"bytes"
	"fmt"
	"path/filepath"

	"github.com/celer-network/goutils/log"

	"github.com/ethereum/go-ethereum/crypto"
	"golang.org/x/sync/errgroup"

	"github.com/brevis-network/brevis-sdk/sdk"
	"github.com/consensys/gnark/backend/plonk"
	"github.com/consensys/gnark/constraint"
)

func readOnly(circuit sdk.AppCircuit, setupDir string, brevisApp *sdk.BrevisApp) (pk plonk.ProvingKey, vk plonk.VerifyingKey, ccs constraint.ConstraintSystem, vkHash []byte, err error) {
	errG := errgroup.Group{}
	errG.Go(func() error {
		log.Debugln(">> compiling circuit")
		ccs, err = sdk.CompileOnly(circuit)
		if err != nil {
			return fmt.Errorf("sdk.CompileOnly err: %w", err)
		}

		ccsBytes := bytes.NewBuffer(nil)
		_, err = ccs.WriteTo(ccsBytes)
		if err != nil {
			return fmt.Errorf("ccs.WriteTo err: %w", err)
		}

		ccsDigest := crypto.Keccak256(ccsBytes.Bytes())
		log.Debugf("circuit digest 0x%x\n", ccsDigest)
		return nil
	})
	errG.Go(func() error {
		log.Debugln(">> load vk pk")
		maxReceipts, maxStorage, maxTxs := circuit.Allocate()
		dataPoints := sdk.DataPointsNextPowerOf2(maxReceipts + maxStorage + maxTxs)
		pk, vk, vkHash, err = readSetup(filepath.Join(setupDir, "pk"), filepath.Join(setupDir, "vk"), maxReceipts, maxStorage, dataPoints, brevisApp)
		if err != nil {
			return fmt.Errorf("fail to find pk vk, err: %w", err)
		}
		log.Debugf("load pk vk success, vk hash: %x\n", vkHash)
		return nil
	})
	err = errG.Wait()
	if err != nil {
		return nil, nil, nil, nil, err
	}

<<<<<<< HEAD
	fmt.Printf("load ccs, pk, vk success from %s \n", setupDir)
=======
	log.Debugf("load ccs, pk, vk success from %s\n", setupDir)
>>>>>>> 38fc880f

	return pk, vk, ccs, vkHash, nil
}

func readOrSetup(circuit sdk.AppCircuit, setupDir, srsDir string, brevisApp *sdk.BrevisApp) (pk plonk.ProvingKey, vk plonk.VerifyingKey, ccs constraint.ConstraintSystem, vkHash []byte, err error) {
	log.Debugln(">> compiling circuit")
	ccs, err = sdk.CompileOnly(circuit)
	if err != nil {
		return nil, nil, nil, nil, err
	}

	ccsBytes := bytes.NewBuffer(nil)
	_, err = ccs.WriteTo(ccsBytes)
	if err != nil {
		return nil, nil, nil, nil, err
	}

	ccsDigest := crypto.Keccak256(ccsBytes.Bytes())
	log.Debugf("circuit digest 0x%x", ccsDigest)

	maxReceipts, maxStorage, maxTxs := circuit.Allocate()
	dataPoints := sdk.DataPointsNextPowerOf2(maxReceipts + maxStorage + maxTxs)

	pkFilepath := filepath.Join(setupDir, fmt.Sprintf("0x%x", ccsDigest), "pk")
	vkFilepath := filepath.Join(setupDir, fmt.Sprintf("0x%x", ccsDigest), "vk")

	log.Debugln("trying to read setup from cache...")
	pk, vk, vkHash, err = readSetup(pkFilepath, vkFilepath, maxReceipts, maxStorage, dataPoints, brevisApp)
	if err == nil {
		return pk, vk, ccs, vkHash, nil
	}

	log.Debugf("no setup matching circuit digest 0x%x is found in %s\n", ccsDigest, setupDir)
	log.Debugln(">> setup")

	pk, vk, vkHash, err = sdk.Setup(ccs, srsDir, maxReceipts, maxStorage, dataPoints, brevisApp)
	if err != nil {
		return nil, nil, nil, nil, err
	}

	err = sdk.WriteTo(pk, pkFilepath)
	if err != nil {
		return nil, nil, nil, nil, err
	}
	err = sdk.WriteTo(vk, vkFilepath)
	if err != nil {
		return nil, nil, nil, nil, err
	}

	return pk, vk, ccs, vkHash, nil
}

func readSetup(pkFilepath, vkFilepath string, maxReceipt, maxStorage, numMaxDataPoints int, brevisApp *sdk.BrevisApp) (pk plonk.ProvingKey, vk plonk.VerifyingKey, vkHash []byte, err error) {
	log.Debugf("load pk from %s\n", pkFilepath)
	pk, err = sdk.ReadPkFrom(pkFilepath)
	if err != nil {
		return nil, nil, nil, err
	}
	log.Debugf("load vk from %s\n", vkFilepath)
	vk, vkHash, err = sdk.ReadVkFrom(vkFilepath, maxReceipt, maxStorage, numMaxDataPoints, brevisApp)
	if err != nil {
		return nil, nil, nil, err
	}
	log.Debugf("load vk done, and vk hash is %x\n", vkHash)
	return pk, vk, vkHash, nil
}<|MERGE_RESOLUTION|>--- conflicted
+++ resolved
@@ -50,11 +50,7 @@
 		return nil, nil, nil, nil, err
 	}
 
-<<<<<<< HEAD
-	fmt.Printf("load ccs, pk, vk success from %s \n", setupDir)
-=======
-	log.Debugf("load ccs, pk, vk success from %s\n", setupDir)
->>>>>>> 38fc880f
+	log.Debugf("load ccs, pk, vk success from %s \n", setupDir)
 
 	return pk, vk, ccs, vkHash, nil
 }
