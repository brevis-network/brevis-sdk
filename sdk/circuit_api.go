package sdk

import (
	"fmt"
	"math"
	"math/big"

	"github.com/brevis-network/zk-hash/keccak"
	"github.com/brevis-network/zk-hash/poseidon"
	"github.com/consensys/gnark/constraint/solver"
	"github.com/consensys/gnark/frontend"
	"github.com/consensys/gnark/std/hash/mimc"
)

// CircuitAPI contains a set of APIs that can only be used in circuit to perform
// logical and arithmetic operations over circuit variables. It is an extension
// of g's frontend.API.
type CircuitAPI struct {
	Uint248 *Uint248API
	Uint521 *Uint521API
	Int248  *Int248API
	Bytes32 *Bytes32API
	Uint32  *Uint32API
	Uint64  *Uint64API

	g                    frontend.API
	output               []variable `gnark:"-"`
	checkInputUniqueness int
}

func NewCircuitAPI(gapi frontend.API) *CircuitAPI {
	return &CircuitAPI{
		g:       gapi,
		Uint248: newUint248API(gapi),
		Uint521: newUint521API(gapi),
		Int248:  newInt248API(gapi),
		Bytes32: newBytes32API(gapi),
		Uint32:  newUint32API(gapi),
		Uint64:  newUint64API(gapi),
	}
}

// OutputXXX APIs are for processing circuit outputs. The output data is
// committed and submitted on-chain. It can eventually be used in on-chain
// contracts by opening the commitment using
// keccak256(abi.encodedPacked(outputs...))

// OutputBytes32 adds an output of solidity bytes32/uint256 type
func (api *CircuitAPI) OutputBytes32(v Bytes32) {
	b := v.toBinaryVars(api.g)
	api.addOutput(b)
	_, ok := v.Val[0].(*big.Int)
	dbgPrint(ok, "added bytes32 output: %s\n", v)
}

// OutputBool adds an output of solidity bool type
func (api *CircuitAPI) OutputBool(v Uint248) {
	api.addOutput(api.g.ToBinary(v.Val, 8))
	_, ok := v.Val.(*big.Int)
	dbgPrint(ok, "added bool output: %d\n", v.Val)
}

// OutputUint adds an output of solidity uint_bitSize type where N is in range [8, 248]
// with a step size 8. e.g. uint8, uint16, ..., uint248.
// Panics if a bitSize of non-multiple of 8 is used.
// Panics if the bitSize exceeds 248. For outputting uint256, use OutputBytes32 instead
func (api *CircuitAPI) OutputUint(bitSize int, v Uint248) {
	if bitSize%8 != 0 || bitSize > 248 {
		panic("bitSize must be multiple of 8 and should not exceed 248")
	}
	b := api.g.ToBinary(v.Val, bitSize)
	api.addOutput(b)
	_, ok := v.Val.(*big.Int)
	dbgPrint(ok, "added uint%d output: %d\n", bitSize, v.Val)
}

// OutputUint32 adds an output of solidity uint_bitSize type where N is in range [8, 32]
// with a step size 8. e.g. uint8, uint16, ..., uint32.
// Panics if a bitSize of non-multiple of 8 is used.
// Panics if the bitSize exceeds 32.
func (api *CircuitAPI) OutputUint32(bitSize int, v Uint32) {
	if bitSize%8 != 0 || bitSize > 32 {
		panic("bitSize must be multiple of 8 and should not exceed 32")
	}
	b := api.g.ToBinary(v.Val, bitSize)
	api.addOutput(b)
	_, ok := v.Val.(*big.Int)
	dbgPrint(ok, "added uint%d output: %d\n", bitSize, v.Val)
}

// OutputUint adds an output of solidity uint_bitSize type where N is in range [8, 64]
// with a step size 8. e.g. uint8, uint16, ..., uint64.
// Panics if a bitSize of non-multiple of 8 is used.
// Panics if the bitSize exceeds 64.
func (api *CircuitAPI) OutputUint64(bitSize int, v Uint64) {
	if bitSize%8 != 0 || bitSize > 64 {
		panic("bitSize must be multiple of 8  and should not exceed 64")
	}
	b := api.g.ToBinary(v.Val, bitSize)
	api.addOutput(b)
	_, ok := v.Val.(*big.Int)
	dbgPrint(ok, "added uint%d output: %d\n", bitSize, v.Val)
}

// OutputAddress adds an output of solidity address type.
func (api *CircuitAPI) OutputAddress(v Uint248) {
	api.addOutput(api.g.ToBinary(v.Val, 20*8))
	_, ok := v.Val.(*big.Int)
	dbgPrint(ok, "added address output: %x\n", v.Val)
}

func (api *CircuitAPI) addOutput(bits []variable) {
	if len(bits)%8 != 0 {
		panic("bits size must be multiple of 8")
	}
	// the decomposed v bits are little-endian bits. The way evm uses Keccak expects
	// the input to be big-endian bytes, but the bits in each byte are little endian
	b := flipByGroups(bits, 8)
	api.output = append(api.output, b...)
	if len(b) > 0 && !frontend.IsCanonical(b[0]) /*only set dryRunOutput when dryRun*/ {
		dryRunOutput = append(dryRunOutput, bits2Bytes(b)...)
	}
}

// AssertInputsAreUnique Asserts that all input data (Transaction, Receipt,
// StorageSlot) are different from each other
func (api *CircuitAPI) AssertInputsAreUnique() {
	api.checkInputUniqueness = 1
}

// SlotOfArrayElement computes the storage slot for an element in a solidity
// array state variable.
// `arrSlot` is the plain slot of the array variable, it is the slot where the first element of the array starts,
// so that for dynamic arrays, taking the keccak hash of the slot address at which the array itself is located should be handled.
// `elementSize` is the number of storage slots each element uses, it is not size in bytes.
// `index` determines the array index. `offset` determines the offset (in terms of bytes32) within each array element.
func (api *CircuitAPI) SlotOfArrayElement(arrSlot Bytes32, elementSize int, index, offset Uint248) Bytes32 {
	//api.Uint248.AssertIsLessOrEqual(offset, ConstUint248(elementSize))
	o := api.g.Mul(index.Val, elementSize)
	return Bytes32{Val: [2]variable{
		api.g.Add(arrSlot.Val[0], o, offset.Val),
		arrSlot.Val[1],
	}}
}

// SlotOfStructFieldInMapping computes the slot for a struct field
// stored in a solidity mapping. Implements keccak256(h(k) | p) for computing
// mapping or nested mapping's slot where the value is a struct. The
// mapping slots are of the order which you would access the solidity mapping. For
// example, to access nested mapping at slot 1 value with m[a][b] and
// subsequently the 4th index of the struct value counted in slots, use
// SlotOfStructFieldInMapping(1, 4, a, b). If your a and b are not of
// Bytes32 type, cast them to Bytes32 first using api.ToBytes32.
//
// https://docs.soliditylang.org/en/v0.8.24/internals/layout_in_storage.html#mappings-and-dynamic-arrays
func (api *CircuitAPI) SlotOfStructFieldInMapping(
	slot, offset int, valueSlot Bytes32, nestedMappingSlots ...Bytes32) Bytes32 {

	slotBits := decomposeBig(big.NewInt(int64(slot)), 1, 256)

	s := flipByGroups(newVars(slotBits), 8)
	preimage := append(flipByGroups(api.Bytes32.ToBinary(valueSlot).Values(), 8), s...)
	preimagePadded := keccak.PadBits101(api.g, preimage, 1)
	valueSlotBits := keccak.Keccak256Bits(api.g, 1, 0, preimagePadded)

	for _, mk := range nestedMappingSlots {
		preimage = append(flipByGroups(api.Bytes32.ToBinary(mk).Values(), 8), valueSlotBits[:]...)
		preimagePadded = keccak.PadBits101(api.g, preimage, 1)
		valueSlotBits = keccak.Keccak256Bits(api.g, 1, 0, preimagePadded)
	}

	res := api.offsetSlot(valueSlotBits, offset)
	hashByteWiseLE := newU248s(flipByGroups(res[:], 8)...)
	return api.Bytes32.FromBinary(hashByteWiseLE...)
}

func (api *CircuitAPI) offsetSlot(slotBits [256]variable, offset int) [256]variable {
	if offset < 0 {
		panic("offset should not be negative")
	}
	if offset == 0 {
		return slotBits
	}
	// Hack: directly doing integer arithmetic on the low limb of the bytes32 because
	// offset is usually very small (< 100). Overflow can only happen if the low limb
	// of the keccak hash is almost full (i.e. 0xffffff...), which is essentially
	// impossible.
	byteWiseLE := newU248s(flipByGroups(slotBits[:], 8)...)
	slot := api.Bytes32.FromBinary(byteWiseLE...)
	slot.Val[0] = api.g.Add(slot.Val[0], offset)

	var ret [256]variable
	copy(ret[:], flipByGroups(api.Bytes32.ToBinary(slot).Values(), 8))
	return ret
}

// Keccak256 computes keccak256(concatenated inputs) where each element of `inputs“ can have a length up to
// 32 bytes (256 bits). The actual size of each element needs to be specified in `inputBitSize`.
// Eg. To compute the keccak256 hash of the concatenation of two 20 byte (160 bit) addresses, use
// Keccak256([]Bytes32{api.ToBytes32(address0), api.ToBytes32(address1)}, []int32{160, 160}).
func (api *CircuitAPI) Keccak256(inputs []Bytes32, inputBitSize []int32) Bytes32 {
	if len(inputs) != len(inputBitSize) {
		panic("you must specify the bit size for each input.")
	}
	var preimage []frontend.Variable
	for idx, in := range inputs {
		preimageByte32Bits := api.Bytes32.ToBinary(in).Values()
		bitSize := inputBitSize[idx]
		preimageBits := preimageByte32Bits[0:bitSize]
		preimage = append(preimage, flipByGroups(preimageBits, 8)...)
	}
	maxRoundIndex := int(math.Ceil(float64(256*len(inputs)) / 1088))
	preimagePadded := keccak.PadBits101(api.g, preimage, maxRoundIndex)

	roundIndex := 0
	preimageBitSize := len(preimage)
	if preimageBitSize%1088 == 0 {
		roundIndex = preimageBitSize/1088 - 1
	} else {
		roundIndex = preimageBitSize / 1088
	}
	res := keccak.Keccak256Bits(api.g, maxRoundIndex, roundIndex, preimagePadded)
	hashByteWiseLE := newU248s(flipByGroups(res[:], 8)...)
	return api.Bytes32.FromBinary(hashByteWiseLE...)
}

func Select[T CircuitVariable](api *CircuitAPI, s Uint248, a, b T) T {
	aVals := a.Values()
	bVals := b.Values()
	if len(aVals) != len(bVals) {
		panic(fmt.Errorf("cannot select: inconsistent value length of a (%d) and b (%d)",
			len(aVals), len(bVals)))
	}
	res := make([]variable, len(aVals))
	for i := range aVals {
		res[i] = api.g.Select(s.Val, aVals[i], bVals[i])
	}
	t := *new(T)
	return t.FromValues(res...).(T)
}

// ToBytes32 casts the input to a Bytes32 type. Supports Bytes32, Int248,
// Uint521, and Uint248.
func (api *CircuitAPI) ToBytes32(i interface{}) Bytes32 {
	switch v := i.(type) {
	case Bytes32:
		return v
	case Int248:
		bits := api.Int248.ToBinary(v)
		sign := bits[len(bits)-1]
		// extend the sign bits to fill 256 bits
		for j := len(bits); j < 256; j++ {
			bits = append(bits, sign)
		}
		return api.Bytes32.FromBinary(bits...)
	case Uint521:
		api.Uint521.AssertIsLessOrEqual(v, MaxBytes32)
		bits := api.Uint521.ToBinary(v, 32*8)
		return api.Bytes32.FromBinary(bits...)
	case Uint248:
		return Bytes32{Val: [2]variable{v.Val, 0}}
	}
	panic(fmt.Errorf("unsupported casting from %T to Bytes32", i))
}

// ToUint521 casts the input to a Uint521 type. Supports Uint521, Bytes32,
// and Uint248
func (api *CircuitAPI) ToUint521(i interface{}) Uint521 {
	switch v := i.(type) {
	case Uint521:
		return v
	case Bytes32:
		// Recompose the Bytes32 into BigField.NbLimbs limbs
		bits := v.toBinaryVars(api.g)
		f := Uint521Field{}
		limbs := make([]variable, f.NbLimbs())
		b := f.BitsPerLimb()
		limbs[0] = api.g.FromBinary(bits[:b]...)
		limbs[1] = api.g.FromBinary(bits[b : 2*b]...)
		limbs[2] = api.g.FromBinary(bits[2*b:]...)
		for i := 3; i < int(f.NbLimbs()); i++ {
			limbs[i] = 0
		}
		el := api.Uint521.f.NewElement(limbs)
		return newU521(el)
	case Uint248:
<<<<<<< HEAD
		bits := v.Values()
		f := Uint521Field{}
		if len(bits) > int(f.BitsPerLimb()) {
			panic("the value could not be hold in first limb")
		}
		limbs := make([]variable, f.NbLimbs())
		limbs[0] = v.Val
		for i := 1; i < int(f.NbLimbs()); i++ {
			limbs[i] = 0
		}
		el := api.Uint521.f.NewElement(limbs)
		return newU521(el)
=======
		return api.ToUint521(api.ToBytes32(v))
>>>>>>> b010e4dd
	}
	panic(fmt.Errorf("unsupported casting from %T to Uint521", i))
}

// ToUint248 casts the input to a Uint248 type. Supports Uint32, Uint64, Uint248, Int248,
// Bytes32, and Uint521
// Note that using ToUint248 with negative Int248 results in a wraparound modulo 2^248
func (api *CircuitAPI) ToUint248(i interface{}) Uint248 {
	switch v := i.(type) {
	case Uint248:
		return v
	case Int248:
		return newU248(v.Val)
	case Uint32:
		return newU248(v.Val)
	case Uint64:
		return newU248(v.Val)
	case Bytes32:
		api.g.AssertIsEqual(v.Val[1], 0)
		return newU248(v.Val[0])
	case Uint521:
		max248 := ConstUint521(MaxUint248)
		api.Uint521.AssertIsLessOrEqual(v, max248)
		bits := api.Uint521.ToBinary(v, numBitsPerVar)
		return api.Uint248.FromBinary(bits[:numBitsPerVar]...)
	}
	panic(fmt.Errorf("unsupported casting from %T to Uint248", i))
}

// ToInt248 casts the input to a Int248 type. Supports Int248, Uint248,
// and Bytes32
// Note that Uint248 values with the top bit set will be interpreted as negative values
func (api *CircuitAPI) ToInt248(i interface{}) Int248 {
	switch v := i.(type) {
	case Int248:
		return v
	case Uint248:
		return newI248(v.Val)
	case Bytes32:
		// hi limb should be zero after removing the sign bit
		hi := v.Val[1]
		hiBits := api.g.ToBinary(hi, 8)
		signBit := hiBits[7]
		isAll0s := api.g.IsZero(hi)
		isAll1s := api.isEqual(hi, 255)
		// if sign bit is 0 then require it is all 0s, if sign bit is 1 then require it
		// is all 1s. This is because if the bytes32 var is actually an int256 that does
		// not overflow int248, its leftmost bits are always either 00000000 for positive
		// numbers or 11111111 for negative numbers.
		ok := api.g.Select(signBit, isAll1s, isAll0s)
		api.g.AssertIsEqual(ok, 1)
		return newI248(v.Val[0])
	}
	panic(fmt.Errorf("unsupported casting from %T to Int248", i))
}

func (api *CircuitAPI) isEqual(a, b variable) variable {
	return api.g.IsZero(api.g.Sub(a, b))
}

func (api *CircuitAPI) NewHint(f solver.Hint, nbOutputs int, inputs ...frontend.Variable) ([]frontend.Variable, error) {
	return api.g.Compiler().NewHint(f, nbOutputs, inputs)
}

func (api *CircuitAPI) NewPoseidon() (poseidon.PoseidonCircuit, error) {
	return poseidon.NewBn254PoseidonCircuit(api.g)
}

func (api *CircuitAPI) NewMiMC() (mimc.MiMC, error) {
	return mimc.NewMiMC(api.g)
}<|MERGE_RESOLUTION|>--- conflicted
+++ resolved
@@ -284,7 +284,6 @@
 		el := api.Uint521.f.NewElement(limbs)
 		return newU521(el)
 	case Uint248:
-<<<<<<< HEAD
 		bits := v.Values()
 		f := Uint521Field{}
 		if len(bits) > int(f.BitsPerLimb()) {
@@ -297,9 +296,6 @@
 		}
 		el := api.Uint521.f.NewElement(limbs)
 		return newU521(el)
-=======
-		return api.ToUint521(api.ToBytes32(v))
->>>>>>> b010e4dd
 	}
 	panic(fmt.Errorf("unsupported casting from %T to Uint521", i))
 }
