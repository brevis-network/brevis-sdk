--- conflicted
+++ resolved
@@ -2,6 +2,7 @@
 
 import (
 	"fmt"
+
 	"github.com/consensys/gnark/std/math/emulated"
 
 	"github.com/consensys/gnark/frontend"
@@ -39,19 +40,11 @@
 	api.addOutput(api.ToBinary(v, 8))
 }
 
-<<<<<<< HEAD
 // OutputUint adds an output of solidity uint_bitSize type where N is in range [8, 248]
 // with a step size 8. e.g. uint8, uint16, ..., uint248.
 // Panics if a bitSize of non-multiple of 8 is used.
 // Panics if the bitSize exceeds 248. For outputting uint256, use OutputBytes32 instead
 func (api *CircuitAPI) OutputUint(bitSize int, i interface{}) {
-=======
-// OutputUint adds an output of solidity uint_bitSize type where N is in range
-// [8, 248] with a step size 8. e.g. uint8, uint16, ..., uint248. Panics if a
-// bitSize of non-multiple of 8 is used. Panics if the bitSize exceeds 248. For
-// outputting uint256, use OutputBytes32 instead
-func (api *CircuitAPI) OutputUint(bitSize int, v Variable) {
->>>>>>> 57c5e1c3
 	if bitSize%8 != 0 {
 		panic("bitSize must be multiple of 8")
 	}
@@ -82,30 +75,11 @@
 	dryRunOutput = append(dryRunOutput, bits2Bytes(b)...)
 }
 
-<<<<<<< HEAD
 // SolidityMappingStorageKey computes the storage key of a solidity mapping data type.
 // https://docs.soliditylang.org/en/v0.8.24/internals/layout_in_storage.html#mappings-and-dynamic-arrays
 // keccak256(key | slot)
 func (api *CircuitAPI) SolidityMappingStorageKey(mappingKey Bytes32, slot uint) Bytes32 {
 	return Bytes32{}
-}
-
-// ABS returns |a|
-func (api *CircuitAPI) ABS(a Variable) Variable {
-	return api.Mul(api.Cmp(a, 0), a)
-=======
-// ToVariable casts a Bytes32 type to a Variable type. It requires the variable
-// being cast does not exceed the circuit's scalar field max (i.e. around 253
-// bits)
-func (api *CircuitAPI) ToVariable(b32 Bytes32) Variable {
-	api.AssertIsEqual(b32.Val[1], 0)
-	return b32.Val[0]
-}
-
-// ToBytes32 casts a Variable type to a Bytes32 type.
-func (api *CircuitAPI) ToBytes32(v Variable) Bytes32 {
-	return Bytes32{[2]Variable{v, 0}}
->>>>>>> 57c5e1c3
 }
 
 // LT returns 1 if a < b, and 0 otherwise
