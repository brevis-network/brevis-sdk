--- conflicted
+++ resolved
@@ -97,13 +97,8 @@
 	minBlockNum := receipts.Min(func(l sdk.Receipt) sdk.Uint248 { return l.BlockNum })
 
 	// Sum up the volume of each trade
-<<<<<<< HEAD
 	sumVolume := receipts.Sum(func(l sdk.Receipt) sdk.Uint248 {
-		return api.ToUint248(l.Fields[0].Value)
-=======
-	sumVolume := receipts.Sum(func(l sdk.Receipt) sdk.Variable {
-		return abs(api, api.ToVariable(l.Fields[0].Value))
->>>>>>> e5b09b8e
+		return abs(api, api.ToUint248(l.Fields[0].Value))
 	})
 
 	// Output will be reflected in app contract's callback in the form of
